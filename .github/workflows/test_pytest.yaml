name: Tests

on:
  pull_request:
    types: [opened, synchronize, reopened, ready_for_review]
    paths:
      - "**.py"
      - ".github/**"
      - "pyproject.toml"
      - "requirements*"

defaults:
  run:
    shell: bash

jobs:
  Pytest:
    runs-on: ${{ matrix.os }}
    strategy:
      matrix:
<<<<<<< HEAD
        os: [ubuntu-latest]
        python-version: [3.8, 3.12]
        include:
          - os: windows-latest
            python-version: 3.12
          - os: macos-latest
            python-version: 3.12
=======
        os: [ubuntu-latest, macos-latest, windows-latest]
        python-version: [3.9, 3.12]
>>>>>>> 4f2102b3
    env:
      OS: ${{ matrix.os }}
      PYTHON: ${{ matrix.python-version }}
    steps:
      - uses: actions/checkout@v4
      - name: Set up Python
        uses: actions/setup-python@v2
        with:
          python-version: ${{ matrix.python-version }}

      - name: Cache Python dependencies
        uses: actions/cache@v2
        with:
          path: ~/.cache/pip
          key: ${{ runner.os }}-pip-${{ hashFiles('**/requirements-tests.txt') }}
          restore-keys: |
            ${{ runner.os }}-pip-

      - name: Install rocketpy
        run: pip install .

      - name: Test importing rocketpy
        run: python -c "import sys, rocketpy; print(f'{rocketpy.__name__} running on Python {sys.version}')"

      - name: Install test dependencies
        run: pip install -r requirements-tests.txt

      - name: Run Unit Tests
        run: pytest tests/unit --cov=rocketpy

      - name: Run Integration Tests
        run: pytest $(find tests -maxdepth 1 -name "*.py") --cov=rocketpy --cov-append

      - name: Run Documentation Tests
        run: pytest rocketpy --doctest-modules --cov=rocketpy --cov-append

      - name: Run Acceptance Tests
        run: pytest tests/acceptance --cov=rocketpy --cov-append --cov-report=xml

      - name: Upload coverage to artifacts
        uses: actions/upload-artifact@v2
        with:
          name: coverage
          path: coverage.xml

  CodecovUpload:
    needs: Pytest
    runs-on: ubuntu-latest
    steps:
      - uses: actions/checkout@v4
      - name: Download all coverage reports
        uses: actions/download-artifact@v2
      - name: Upload to Codecov
        uses: codecov/codecov-action@v2
        with:
          token: ${{ secrets.CODECOV_TOKEN }}
          files: |
            coverage.xml<|MERGE_RESOLUTION|>--- conflicted
+++ resolved
@@ -18,18 +18,8 @@
     runs-on: ${{ matrix.os }}
     strategy:
       matrix:
-<<<<<<< HEAD
-        os: [ubuntu-latest]
-        python-version: [3.8, 3.12]
-        include:
-          - os: windows-latest
-            python-version: 3.12
-          - os: macos-latest
-            python-version: 3.12
-=======
         os: [ubuntu-latest, macos-latest, windows-latest]
         python-version: [3.9, 3.12]
->>>>>>> 4f2102b3
     env:
       OS: ${{ matrix.os }}
       PYTHON: ${{ matrix.python-version }}
