import datetime

import numericalunits
import pytest

<<<<<<< HEAD
from rocketpy import Environment, EnvironmentAnalysis, Function, Rocket, SolidMotor
=======
from rocketpy import Environment, Rocket, SolidMotor
>>>>>>> 8920c41d


def pytest_addoption(parser):
    parser.addoption(
        "--runslow", action="store_true", default=False, help="run slow tests"
    )


def pytest_configure(config):
    config.addinivalue_line("markers", "slow: mark test as slow to run")


@pytest.fixture
def solid_motor():
    example_motor = SolidMotor(
        thrustSource="data/motors/Cesaroni_M1670.eng",
        burnOut=3.9,
        grainsCenterOfMassPosition=0.39796,
        grainNumber=5,
        grainSeparation=5 / 1000,
        grainDensity=1815,
        grainOuterRadius=33 / 1000,
        grainInitialInnerRadius=15 / 1000,
        grainInitialHeight=120 / 1000,
        nozzleRadius=33 / 1000,
        nozzlePosition=0,
        throatRadius=11 / 1000,
        reshapeThrustCurve=False,
        interpolationMethod="linear",
        coordinateSystemOrientation="nozzleToCombustionChamber",
    )
    return example_motor


@pytest.fixture
def rocket(solid_motor):
    example_rocket = Rocket(
        radius=127 / 2000,
        mass=19.197 - 2.956,
        inertiaI=6.60,
        inertiaZ=0.0351,
        powerOffDrag="data/calisto/powerOffDragCurve.csv",
        powerOnDrag="data/calisto/powerOnDragCurve.csv",
        centerOfDryMassPosition=0,
        coordinateSystemOrientation="tailToNose",
    )
    example_rocket.addMotor(solid_motor, position=-1.255)
    return example_rocket


@pytest.fixture
def m():
    return numericalunits.m


@pytest.fixture
def kg():
    return numericalunits.kg


@pytest.fixture
def dimensionless_solid_motor(kg, m):
    example_motor = SolidMotor(
        thrustSource="data/motors/Cesaroni_M1670.eng",
        burnOut=3.9,
        grainNumber=5,
        grainSeparation=5 / 1000 * m,
        grainDensity=1815 * (kg / m**3),
        grainOuterRadius=33 / 1000 * m,
        grainInitialInnerRadius=15 / 1000 * m,
        grainInitialHeight=120 / 1000 * m,
        nozzleRadius=33 / 1000 * m,
        throatRadius=11 / 1000 * m,
        interpolationMethod="linear",
        grainsCenterOfMassPosition=0.39796 * m,
        nozzlePosition=0 * m,
        coordinateSystemOrientation="nozzleToCombustionChamber",
    )
    return example_motor


@pytest.fixture
def dimensionless_rocket(kg, m, dimensionless_solid_motor):
    example_rocket = Rocket(
        radius=127 / 2000 * m,
        mass=(19.197 - 2.956) * kg,
        inertiaI=6.60 * (kg * m**2),
        inertiaZ=0.0351 * (kg * m**2),
        powerOffDrag="data/calisto/powerOffDragCurve.csv",
        powerOnDrag="data/calisto/powerOnDragCurve.csv",
        centerOfDryMassPosition=0 * m,
        coordinateSystemOrientation="tailToNose",
    )
    example_rocket.addMotor(dimensionless_solid_motor, position=-1.255 * m)
    return example_rocket


@pytest.fixture
def example_env():
    Env = Environment(railLength=5, datum="WGS84")
    return Env


@pytest.fixture
def example_env_robust():
    Env = Environment(
        railLength=5,
        latitude=32.990254,
        longitude=-106.974998,
        elevation=1400,
        datum="WGS84",
    )
    tomorrow = datetime.date.today() + datetime.timedelta(days=1)
    Env.setDate(
        (tomorrow.year, tomorrow.month, tomorrow.day, 12)
    )  # Hour given in UTC time
    return Env


# Create a simple object of the Environment Analysis class
@pytest.fixture
def env_analysis():
    """Create a simple object of the Environment Analysis class to be used in
    the tests. This allows to avoid repeating the same code in all tests.

    Returns
    -------
    EnvironmentAnalysis
        A simple object of the Environment Analysis class
    """
    env_analysis = EnvironmentAnalysis(
        start_date=datetime.datetime(2019, 10, 23),
        end_date=datetime.datetime(2021, 10, 23),
        latitude=39.3897,
        longitude=-8.28896388889,
        start_hour=6,
        end_hour=18,
        surfaceDataFile="./data/weather/EuroC_single_level_reanalysis_2002_2021.nc",
        pressureLevelDataFile="./data/weather/EuroC_pressure_levels_reanalysis_2001-2021.nc",
        timezone=None,
        unit_system="metric",
        forecast_date=None,
        forecast_args=None,
        maxExpectedAltitude=None,
    )

    return env_analysis


@pytest.fixture
def linear_func():
    """Create a linear function based on a list of points. The function
    represents y = x and may be used on different tests.

    Returns
    -------
    Function
        A linear function representing y = x.
    """
    return Function(
        [[0, 0], [1, 1], [2, 2], [3, 3]],
    )


@pytest.fixture
def func_from_csv():
    func = Function(
        source="tests/fixtures/airfoils/e473-10e6-degrees.csv",
        inputs=["Scalar"],
        outputs=["Scalar"],
        interpolation="linear",
        extrapolation="linear",
    )
    return func


def pytest_collection_modifyitems(config, items):
    if config.getoption("--runslow"):
        # --runslow given in cli: do not skip slow tests
        return
    skip_slow = pytest.mark.skip(reason="need --runslow option to run")
    for item in items:
        if "slow" in item.keywords:
            item.add_marker(skip_slow)


@pytest.fixture
def example_env():
    Env = Environment(railLength=5, datum="WGS84")
    return Env


@pytest.fixture
def example_env_robust():
    Env = Environment(
        railLength=5,
        latitude=32.990254,
        longitude=-106.974998,
        elevation=1400,
        datum="WGS84",
    )
    tomorrow = datetime.date.today() + datetime.timedelta(days=1)
    Env.setDate(
        (tomorrow.year, tomorrow.month, tomorrow.day, 12)
    )  # Hour given in UT/C time
    return Env<|MERGE_RESOLUTION|>--- conflicted
+++ resolved
@@ -3,12 +3,7 @@
 import numericalunits
 import pytest
 
-<<<<<<< HEAD
 from rocketpy import Environment, EnvironmentAnalysis, Function, Rocket, SolidMotor
-=======
-from rocketpy import Environment, Rocket, SolidMotor
->>>>>>> 8920c41d
-
 
 def pytest_addoption(parser):
     parser.addoption(
