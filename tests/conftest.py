--- conflicted
+++ resolved
@@ -1118,11 +1118,7 @@
 
 @pytest.fixture
 def func_2d_from_csv():
-<<<<<<< HEAD
-    """Create a 2d function based on a csv file. The csv file contains the
-=======
     """Create a 2d function based on a csv file.
->>>>>>> 19169561
 
     Returns
     -------
