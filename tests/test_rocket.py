from unittest.mock import patch

import numpy as np

from rocketpy import Rocket, SolidMotor


@patch("matplotlib.pyplot.show")
def test_rocket(mock_show, calisto_robust):
    test_rocket = calisto_robust
    static_margin = test_rocket.static_margin(0)
    # Check if all_info and static_method methods are working properly
    assert test_rocket.all_info() == None or not abs(static_margin - 2.05) < 0.01


@patch("matplotlib.pyplot.show")
def test_aero_surfaces_infos(
    mock_show, calisto_nose_cone, calisto_tail, calisto_trapezoidal_fins
):
    assert calisto_nose_cone.all_info() == None
    assert calisto_trapezoidal_fins.all_info() == None
    assert calisto_tail.all_info() == None
    assert calisto_trapezoidal_fins.draw() == None


def test_coordinate_system_orientation(
    calisto_nose_cone, cesaroni_m1670, calisto_trapezoidal_fins
):
    """Test if the coordinate system orientation is working properly. This test
    basically checks if the static margin is the same for the same rocket with
    different coordinate system orientation.

    Parameters
    ----------
    calisto_nose_cone : rocketpy.NoseCone
        Nose cone of the rocket
    cesaroni_m1670 : rocketpy.SolidMotor
        Cesaroni M1670 motor
    calisto_trapezoidal_fins : rocketpy.TrapezoidalFins
        Trapezoidal fins of the rocket
    """
    motor_nozzle_to_combustion_chamber = cesaroni_m1670

    motor_combustion_chamber_to_nozzle = SolidMotor(
        thrust_source="data/motors/Cesaroni_M1670.eng",
        burn_time=3.9,
        dry_mass=1.815,
        dry_inertia=(0.125, 0.125, 0.002),
        center_of_dry_mass_position=-0.317,
        nozzle_position=0,
        grain_number=5,
        grain_density=1815,
        nozzle_radius=33 / 1000,
        throat_radius=11 / 1000,
        grain_separation=5 / 1000,
        grain_outer_radius=33 / 1000,
        grain_initial_height=120 / 1000,
        grains_center_of_mass_position=-0.397,
        grain_initial_inner_radius=15 / 1000,
        interpolation_method="linear",
        coordinate_system_orientation="combustion_chamber_to_nozzle",
    )

    rocket_tail_to_nose = Rocket(
        radius=0.0635,
        mass=14.426,
        inertia=(6.321, 6.321, 0.034),
        power_off_drag="data/calisto/powerOffDragCurve.csv",
        power_on_drag="data/calisto/powerOnDragCurve.csv",
        center_of_mass_without_motor=0,
        coordinate_system_orientation="tail_to_nose",
    )

    rocket_tail_to_nose.add_motor(motor_nozzle_to_combustion_chamber, position=-1.373)

    rocket_tail_to_nose.aerodynamic_surfaces.add(calisto_nose_cone, 1.160)
    rocket_tail_to_nose.aerodynamic_surfaces.add(calisto_trapezoidal_fins, -1.168)

    static_margin_tail_to_nose = rocket_tail_to_nose.static_margin

    rocket_nose_to_tail = Rocket(
        radius=0.0635,
        mass=14.426,
        inertia=(6.321, 6.321, 0.034),
        power_off_drag="data/calisto/powerOffDragCurve.csv",
        power_on_drag="data/calisto/powerOnDragCurve.csv",
        center_of_mass_without_motor=0,
        coordinate_system_orientation="nose_to_tail",
    )

    rocket_nose_to_tail.add_motor(motor_combustion_chamber_to_nozzle, position=1.373)

    rocket_nose_to_tail.aerodynamic_surfaces.add(calisto_nose_cone, -1.160)
    rocket_nose_to_tail.aerodynamic_surfaces.add(calisto_trapezoidal_fins, 1.168)

    static_margin_nose_to_tail = rocket_nose_to_tail.static_margin

    assert np.array_equal(static_margin_tail_to_nose, static_margin_nose_to_tail)


@patch("matplotlib.pyplot.show")
def test_airfoil(
    mock_show,
    calisto,
    calisto_main_chute,
    calisto_drogue_chute,
    calisto_nose_cone,
    calisto_tail,
):
    test_rocket = calisto
    test_rocket.set_rail_buttons(0.082, -0.618)
    calisto.aerodynamic_surfaces.add(calisto_nose_cone, 1.160)
    calisto.aerodynamic_surfaces.add(calisto_tail, -1.313)

    fin_set_NACA = test_rocket.add_trapezoidal_fins(
        2,
        span=0.100,
        root_chord=0.120,
        tip_chord=0.040,
        position=-1.168,
        airfoil=("tests/fixtures/airfoils/NACA0012-radians.txt", "radians"),
        name="NACA0012",
    )
    fin_set_E473 = test_rocket.add_trapezoidal_fins(
        2,
        span=0.100,
        root_chord=0.120,
        tip_chord=0.040,
        position=-1.168,
        airfoil=("tests/fixtures/airfoils/e473-10e6-degrees.csv", "degrees"),
        name="E473",
    )
    calisto.parachutes.append(calisto_main_chute)
    calisto.parachutes.append(calisto_drogue_chute)

    static_margin = test_rocket.static_margin(0)

<<<<<<< HEAD
    assert test_rocket.all_info() == None or not abs(static_margin - 2.03) < 0.01


def test_evaluate_static_margin_assert_cp_equals_cm(dimensionless_calisto):
    rocket = dimensionless_calisto
    rocket.evaluate_center_of_pressure()
    rocket.evaluate_static_margin()

    burn_time = rocket.motor.burn_time

    assert pytest.approx(
        rocket.center_of_mass(0) / (2 * rocket.radius), 1e-8
    ) == pytest.approx(rocket.static_margin(0), 1e-8)
    assert pytest.approx(
        rocket.center_of_mass(burn_time[1]) / (2 * rocket.radius), 1e-8
    ) == pytest.approx(rocket.static_margin(burn_time[1]), 1e-8)
    assert pytest.approx(rocket.total_lift_coeff_der(0), 1e-8) == pytest.approx(0, 1e-8)
    assert pytest.approx(rocket.cp_position(0), 1e-8) == pytest.approx(0, 1e-8)


@pytest.mark.parametrize(
    "k, type",
    ([2 / 3, "conical"], [0.46469957130675876, "ogive"], [0.563, "lvhaack"]),
)
def test_add_nose_assert_cp_cm_plus_nose(k, type, calisto, dimensionless_calisto, m):
    calisto.add_nose(length=0.55829, kind=type, position=1.160)
    cpz = (1.160) - k * 0.55829  # Relative to the center of dry mass
    clalpha = 2

    static_margin_initial = (calisto.center_of_mass(0) - cpz) / (2 * calisto.radius)
    assert static_margin_initial == pytest.approx(calisto.static_margin(0), 1e-8)

    static_margin_final = (calisto.center_of_mass(np.inf) - cpz) / (2 * calisto.radius)
    assert static_margin_final == pytest.approx(calisto.static_margin(np.inf), 1e-8)

    assert clalpha == pytest.approx(calisto.total_lift_coeff_der(0), 1e-8)
    assert calisto.cp_position(0) == pytest.approx(cpz, 1e-8)

    dimensionless_calisto.add_nose(length=0.55829 * m, kind=type, position=(1.160) * m)
    assert pytest.approx(dimensionless_calisto.static_margin(0), 1e-8) == pytest.approx(
        calisto.static_margin(0), 1e-8
    )
    assert pytest.approx(
        dimensionless_calisto.static_margin(np.inf), 1e-8
    ) == pytest.approx(calisto.static_margin(np.inf), 1e-8)
    assert pytest.approx(
        dimensionless_calisto.total_lift_coeff_der(0), 1e-8
    ) == pytest.approx(calisto.total_lift_coeff_der(0), 1e-8)
    assert pytest.approx(
        dimensionless_calisto.cp_position(0) / m, 1e-8
    ) == pytest.approx(calisto.cp_position(0), 1e-8)


def test_add_tail_assert_cp_cm_plus_tail(calisto, dimensionless_calisto, m):
    calisto.add_tail(
        top_radius=0.0635,
        bottom_radius=0.0435,
        length=0.060,
        position=-1.313,
    )

    clalpha = -2 * (1 - (0.0635 / 0.0435) ** (-2)) * (0.0635 / (calisto.radius)) ** 2
    cpz = (-1.313) - (0.06 / 3) * (
        1 + (1 - (0.0635 / 0.0435)) / (1 - (0.0635 / 0.0435) ** 2)
    )

    static_margin_initial = (calisto.center_of_mass(0) - cpz) / (2 * calisto.radius)
    assert static_margin_initial == pytest.approx(calisto.static_margin(0), 1e-8)

    static_margin_final = (calisto.center_of_mass(np.inf) - cpz) / (2 * calisto.radius)
    assert static_margin_final == pytest.approx(calisto.static_margin(np.inf), 1e-8)
    assert np.abs(clalpha) == pytest.approx(
        np.abs(calisto.total_lift_coeff_der(0)), 1e-8
    )
    assert calisto.cp_position(0) == cpz

    dimensionless_calisto.add_tail(
        top_radius=0.0635 * m,
        bottom_radius=0.0435 * m,
        length=0.060 * m,
        position=(-1.313) * m,
    )
    assert pytest.approx(dimensionless_calisto.static_margin(0), 1e-8) == pytest.approx(
        calisto.static_margin(0), 1e-8
    )
    assert pytest.approx(
        dimensionless_calisto.static_margin(np.inf), 1e-8
    ) == pytest.approx(calisto.static_margin(np.inf), 1e-8)
    assert pytest.approx(
        dimensionless_calisto.total_lift_coeff_der(0), 1e-8
    ) == pytest.approx(calisto.total_lift_coeff_der(0), 1e-8)
    assert pytest.approx(
        dimensionless_calisto.cp_position(0) / m, 1e-8
    ) == pytest.approx(calisto.cp_position(0), 1e-8)


@pytest.mark.parametrize(
    "sweep_angle, expected_fin_cpz, expected_clalpha, expected_cpz_cm",
    [(39.8, 2.51, 3.16, 1.50), (-10, 2.47, 3.21, 1.49), (29.1, 2.50, 3.28, 1.52)],
)
def test_add_trapezoidal_fins_sweep_angle(
    calisto,
    sweep_angle,
    expected_fin_cpz,
    expected_clalpha,
    expected_cpz_cm,
    calisto_nose_cone,
):
    # Reference values from OpenRocket
    calisto.aerodynamic_surfaces.add(calisto_nose_cone, 1.160)
    fin_set = calisto.add_trapezoidal_fins(
        n=3,
        span=0.090,
        root_chord=0.100,
        tip_chord=0.050,
        sweep_angle=sweep_angle,
        position=-1.064,
    )

    # Check center of pressure
    translate = 1.160
    cpz = -1.300 - fin_set.cpz
    assert translate - cpz == pytest.approx(expected_fin_cpz, 0.01)

    # Check lift coefficient derivative
    cl_alpha = fin_set.cl(1, 0.0)
    assert cl_alpha == pytest.approx(expected_clalpha, 0.01)

    # Check rocket's center of pressure (just double checking)
    assert translate - calisto.cp_position(0) == pytest.approx(expected_cpz_cm, 0.01)


@pytest.mark.parametrize(
    "sweep_length, expected_fin_cpz, expected_clalpha, expected_cpz_cm",
    [
        (0.075, 2.28, 3.16, 1.502),
        (-0.0159, 2.24, 3.21, 1.485),
        (0.05, 2.27, 3.28, 1.513),
    ],
)
def test_add_trapezoidal_fins_sweep_length(
    calisto,
    sweep_length,
    expected_fin_cpz,
    expected_clalpha,
    expected_cpz_cm,
    calisto_nose_cone,
):
    # Reference values from OpenRocket
    calisto.aerodynamic_surfaces.add(calisto_nose_cone, 1.160)
    fin_set = calisto.add_trapezoidal_fins(
        n=3,
        span=0.090,
        root_chord=0.100,
        tip_chord=0.050,
        sweep_length=sweep_length,
        position=-1.064,
    )

    # Check center of pressure
    translate = 1.160
    cpz = -fin_set.cp[2] - 1.064
    assert translate - cpz == pytest.approx(expected_fin_cpz, 0.01)

    # Check lift coefficient derivative
    cl_alpha = fin_set.cl(1, 0.0)
    assert cl_alpha == pytest.approx(expected_clalpha, 0.01)

    # Check rocket's center of pressure (just double checking)
    assert translate - calisto.cp_position(0) == pytest.approx(expected_cpz_cm, 0.01)

    assert isinstance(calisto.aerodynamic_surfaces[0].component, NoseCone)


def test_add_fins_assert_cp_cm_plus_fins(calisto, dimensionless_calisto, m):
    calisto.add_trapezoidal_fins(
        4,
        span=0.100,
        root_chord=0.120,
        tip_chord=0.040,
        position=-1.168,
    )

    cpz = (-1.168) - (
        ((0.120 - 0.040) / 3) * ((0.120 + 2 * 0.040) / (0.120 + 0.040))
        + (1 / 6) * (0.120 + 0.040 - 0.120 * 0.040 / (0.120 + 0.040))
    )

    clalpha = (4 * 4 * (0.1 / (2 * calisto.radius)) ** 2) / (
        1
        + np.sqrt(
            1
            + (2 * np.sqrt((0.12 / 2 - 0.04 / 2) ** 2 + 0.1**2) / (0.120 + 0.040))
            ** 2
        )
    )
    clalpha *= 1 + calisto.radius / (0.1 + calisto.radius)

    static_margin_initial = (calisto.center_of_mass(0) - cpz) / (2 * calisto.radius)
    assert static_margin_initial == pytest.approx(calisto.static_margin(0), 1e-8)

    static_margin_final = (calisto.center_of_mass(np.inf) - cpz) / (2 * calisto.radius)
    assert static_margin_final == pytest.approx(calisto.static_margin(np.inf), 1e-8)

    assert np.abs(clalpha) == pytest.approx(
        np.abs(calisto.total_lift_coeff_der(0)), 1e-8
    )
    assert calisto.cp_position(0) == pytest.approx(cpz, 1e-8)

    dimensionless_calisto.add_trapezoidal_fins(
        4,
        span=0.100 * m,
        root_chord=0.120 * m,
        tip_chord=0.040 * m,
        position=(-1.168) * m,
    )
    assert pytest.approx(dimensionless_calisto.static_margin(0), 1e-8) == pytest.approx(
        calisto.static_margin(0), 1e-8
    )
    assert pytest.approx(
        dimensionless_calisto.static_margin(np.inf), 1e-8
    ) == pytest.approx(calisto.static_margin(np.inf), 1e-8)
    assert pytest.approx(
        dimensionless_calisto.total_lift_coeff_der(0), 1e-8
    ) == pytest.approx(calisto.total_lift_coeff_der(0), 1e-8)
    assert pytest.approx(
        dimensionless_calisto.cp_position(0) / m, 1e-8
    ) == pytest.approx(calisto.cp_position(0), 1e-8)


@pytest.mark.parametrize(
    """cdm_position, grain_cm_position, nozzle_position, coord_direction, 
    motor_position, expected_motor_cdm, expected_motor_cpp""",
    [
        (0.317, 0.397, 0, "nozzle_to_combustion_chamber", -1.373, -1.056, -0.976),
        (0, 0.08, -0.317, "nozzle_to_combustion_chamber", -1, -1, -0.92),
        (-0.317, -0.397, 0, "combustion_chamber_to_nozzle", -1.373, -1.056, -0.976),
        (0, -0.08, 0.317, "combustion_chamber_to_nozzle", -1, -1, -0.92),
        (1.317, 1.397, 1, "nozzle_to_combustion_chamber", -2.373, -1.056, -0.976),
    ],
)
def test_add_motor_coordinates(
    calisto_motorless,
    cdm_position,
    grain_cm_position,
    nozzle_position,
    coord_direction,
    motor_position,
    expected_motor_cdm,
    expected_motor_cpp,
):
    """Test the method add_motor and related position properties in a Rocket
    instance.

    This test checks the correctness of the `add_motor` method and the computed
    `motor_center_of_dry_mass_position` and `center_of_propellant_position`
    properties in the `Rocket` class using various parameters related to the
    motor's position, nozzle's position, and other related coordinates.
    Different scenarios are tested using parameterization, checking scenarios
    moving from the nozzle to the combustion chamber and vice versa, and with
    various specific physical and geometrical characteristics of the motor.

    Parameters
    ----------
    calisto_motorless : Rocket instance
        A predefined instance of a Rocket without a motor, used as a base for testing.
    cdm_position : float
        Position of the center of dry mass of the motor.
    grain_cm_position : float
        Position of the grains' center of mass.
    nozzle_position : float
        Position of the nozzle.
    coord_direction : str
        Direction for coordinate system orientation;
        it can be "nozzle_to_combustion_chamber" or "combustion_chamber_to_nozzle".
    motor_position : float
        Position where the motor should be added to the rocket.
    expected_motor_cdm : float
        Expected position of the motor's center of dry mass after addition.
    expected_motor_cpp : float
        Expected position of the center of propellant after addition.
    """
    example_motor = SolidMotor(
        thrust_source="data/motors/Cesaroni_M1670.eng",
        burn_time=3.9,
        dry_mass=0,
        dry_inertia=(0, 0, 0),
        center_of_dry_mass_position=cdm_position,
        nozzle_position=nozzle_position,
        grain_number=5,
        grain_density=1815,
        nozzle_radius=33 / 1000,
        throat_radius=11 / 1000,
        grain_separation=5 / 1000,
        grain_outer_radius=33 / 1000,
        grain_initial_height=120 / 1000,
        grains_center_of_mass_position=grain_cm_position,
        grain_initial_inner_radius=15 / 1000,
        interpolation_method="linear",
        coordinate_system_orientation=coord_direction,
    )
    calisto = calisto_motorless
    calisto.add_motor(example_motor, position=motor_position)

    calculated_motor_cdm = calisto.motor_center_of_dry_mass_position
    calculated_motor_cpp = calisto.center_of_propellant_position

    assert pytest.approx(expected_motor_cdm) == calculated_motor_cdm
    assert pytest.approx(expected_motor_cpp) == calculated_motor_cpp(0)


def test_add_cm_eccentricity_assert_properties_set(calisto):
    calisto.add_cm_eccentricity(x=4, y=5)

    assert calisto.cp_eccentricity_x == -4
    assert calisto.cp_eccentricity_y == -5

    assert calisto.thrust_eccentricity_y == -4
    assert calisto.thrust_eccentricity_x == -5


def test_add_thrust_eccentricity_assert_properties_set(calisto):
    calisto.add_thrust_eccentricity(x=4, y=5)

    assert calisto.thrust_eccentricity_y == 4
    assert calisto.thrust_eccentricity_x == 5


def test_add_cp_eccentricity_assert_properties_set(calisto):
    calisto.add_cp_eccentricity(x=4, y=5)

    assert calisto.cp_eccentricity_x == 4
    assert calisto.cp_eccentricity_y == 5


def test_add_motor(calisto_motorless, cesaroni_m1670):
    """Tests the add_motor method of the Rocket class.
    Both with respect to return instances and expected behaviour.
    Parameters
    ----------
    calisto_motorless : Rocket instance
        A predefined instance of a Rocket without a motor, used as a base for testing.
    cesaroni_m1670 : rocketpy.SolidMotor
        Cesaroni M1670 motor
    """

    assert isinstance(calisto_motorless.motor, EmptyMotor)
    center_of_mass_motorless = calisto_motorless.center_of_mass
    calisto_motorless.add_motor(cesaroni_m1670, 0)

    assert isinstance(calisto_motorless.motor, Motor)
    center_of_mass_with_motor = calisto_motorless.center_of_mass

    assert center_of_mass_motorless is not center_of_mass_with_motor


def test_set_rail_button(calisto):
    rail_buttons = calisto.set_rail_buttons(0.2, -0.5, 30)
    # assert buttons_distance
    assert (
        rail_buttons.buttons_distance
        == calisto.rail_buttons[0].component.buttons_distance
        == pytest.approx(0.7, 1e-12)
    )
    # assert buttons position on rocket
    assert calisto.rail_buttons[0].position == -0.5
    # assert angular position
    assert (
        rail_buttons.angular_position
        == calisto.rail_buttons[0].component.angular_position
        == 30
    )
    # assert upper button position
    assert calisto.rail_buttons[0].component.buttons_distance + calisto.rail_buttons[
        0
    ].position == pytest.approx(0.2, 1e-12)


def test_evaluate_total_mass(calisto_motorless):
    """Tests the evaluate_total_mass method of the Rocket class.
    Both with respect to return instances and expected behaviour.

    Parameters
    ----------
    calisto_motorless : Rocket instance
        A predefined instance of a Rocket without a motor, used as a base for testing.
    """
    assert isinstance(calisto_motorless.evaluate_total_mass(), Function)


def test_evaluate_center_of_mass(calisto):
    """Tests the evaluate_center_of_mass method of the Rocket class.
    Both with respect to return instances and expected behaviour.
    Parameters
    ----------
    calisto : Rocket instance
        A predefined instance of the calisto Rocket with a motor, used as a base for testing.
    """
    assert isinstance(calisto.evaluate_center_of_mass(), Function)


@patch("matplotlib.pyplot.show")
def test_air_brakes_clamp_on(mock_show, calisto_air_brakes_clamp_on):
    """Test the air brakes class with clamp on configuration. This test checks
    the basic attributes and the set_deployed_level method. It also checks the
    all_info method.

    Parameters
    ----------
    mock_show : mock
        Mock of the matplotlib.pyplot.show method.
    calisto_air_brakes_clamp_on : Rocket instance
        A predefined instance of the calisto with air brakes in clamp on
        configuration.
    """
    air_brakes_clamp_on = calisto_air_brakes_clamp_on.air_brakes[0]

    # test basic attributes
    assert air_brakes_clamp_on.drag_coefficient.__dom_dim__ == 2
    assert (
        air_brakes_clamp_on.reference_area
        == calisto_air_brakes_clamp_on.radius**2 * np.pi
    )
    air_brakes_clamp_on.set_deployed_level(0.5)
    assert air_brakes_clamp_on.deployed_level == 0.5
    air_brakes_clamp_on.set_deployed_level(1.5)
    assert air_brakes_clamp_on.deployed_level == 1
    air_brakes_clamp_on.set_deployed_level(-1)
    assert air_brakes_clamp_on.deployed_level == 0
    air_brakes_clamp_on.set_deployed_level(0)
    assert air_brakes_clamp_on.deployed_level == 0

    assert air_brakes_clamp_on.all_info() == None


@patch("matplotlib.pyplot.show")
def test_air_brakes_clamp_off(mock_show, calisto_air_brakes_clamp_off):
    """Test the air brakes class with clamp off configuration. This test checks
    the basic attributes and the set_deployed_level method. It also checks the
    all_info method.

    Parameters
    ----------
    mock_show : mock
        Mock of the matplotlib.pyplot.show method.
    calisto_air_brakes_clamp_off : Rocket instance
        A predefined instance of the calisto with air brakes in clamp off
        configuration.
    """
    air_brakes_clamp_off = calisto_air_brakes_clamp_off.air_brakes[0]

    # test basic attributes
    assert air_brakes_clamp_off.drag_coefficient.__dom_dim__ == 2
    assert (
        air_brakes_clamp_off.reference_area
        == calisto_air_brakes_clamp_off.radius**2 * np.pi
    )

    air_brakes_clamp_off.set_deployed_level(0.5)
    assert air_brakes_clamp_off.deployed_level == 0.5
    air_brakes_clamp_off.set_deployed_level(1.5)
    assert air_brakes_clamp_off.deployed_level == 1.5
    air_brakes_clamp_off.set_deployed_level(-1)
    assert air_brakes_clamp_off.deployed_level == -1
    air_brakes_clamp_off.set_deployed_level(0)
    assert air_brakes_clamp_off.deployed_level == 0

    assert air_brakes_clamp_off.all_info() == None
=======
    assert test_rocket.all_info() == None or not abs(static_margin - 2.03) < 0.01
>>>>>>> 8a7ab31a
<|MERGE_RESOLUTION|>--- conflicted
+++ resolved
@@ -135,407 +135,7 @@
 
     static_margin = test_rocket.static_margin(0)
 
-<<<<<<< HEAD
     assert test_rocket.all_info() == None or not abs(static_margin - 2.03) < 0.01
-
-
-def test_evaluate_static_margin_assert_cp_equals_cm(dimensionless_calisto):
-    rocket = dimensionless_calisto
-    rocket.evaluate_center_of_pressure()
-    rocket.evaluate_static_margin()
-
-    burn_time = rocket.motor.burn_time
-
-    assert pytest.approx(
-        rocket.center_of_mass(0) / (2 * rocket.radius), 1e-8
-    ) == pytest.approx(rocket.static_margin(0), 1e-8)
-    assert pytest.approx(
-        rocket.center_of_mass(burn_time[1]) / (2 * rocket.radius), 1e-8
-    ) == pytest.approx(rocket.static_margin(burn_time[1]), 1e-8)
-    assert pytest.approx(rocket.total_lift_coeff_der(0), 1e-8) == pytest.approx(0, 1e-8)
-    assert pytest.approx(rocket.cp_position(0), 1e-8) == pytest.approx(0, 1e-8)
-
-
-@pytest.mark.parametrize(
-    "k, type",
-    ([2 / 3, "conical"], [0.46469957130675876, "ogive"], [0.563, "lvhaack"]),
-)
-def test_add_nose_assert_cp_cm_plus_nose(k, type, calisto, dimensionless_calisto, m):
-    calisto.add_nose(length=0.55829, kind=type, position=1.160)
-    cpz = (1.160) - k * 0.55829  # Relative to the center of dry mass
-    clalpha = 2
-
-    static_margin_initial = (calisto.center_of_mass(0) - cpz) / (2 * calisto.radius)
-    assert static_margin_initial == pytest.approx(calisto.static_margin(0), 1e-8)
-
-    static_margin_final = (calisto.center_of_mass(np.inf) - cpz) / (2 * calisto.radius)
-    assert static_margin_final == pytest.approx(calisto.static_margin(np.inf), 1e-8)
-
-    assert clalpha == pytest.approx(calisto.total_lift_coeff_der(0), 1e-8)
-    assert calisto.cp_position(0) == pytest.approx(cpz, 1e-8)
-
-    dimensionless_calisto.add_nose(length=0.55829 * m, kind=type, position=(1.160) * m)
-    assert pytest.approx(dimensionless_calisto.static_margin(0), 1e-8) == pytest.approx(
-        calisto.static_margin(0), 1e-8
-    )
-    assert pytest.approx(
-        dimensionless_calisto.static_margin(np.inf), 1e-8
-    ) == pytest.approx(calisto.static_margin(np.inf), 1e-8)
-    assert pytest.approx(
-        dimensionless_calisto.total_lift_coeff_der(0), 1e-8
-    ) == pytest.approx(calisto.total_lift_coeff_der(0), 1e-8)
-    assert pytest.approx(
-        dimensionless_calisto.cp_position(0) / m, 1e-8
-    ) == pytest.approx(calisto.cp_position(0), 1e-8)
-
-
-def test_add_tail_assert_cp_cm_plus_tail(calisto, dimensionless_calisto, m):
-    calisto.add_tail(
-        top_radius=0.0635,
-        bottom_radius=0.0435,
-        length=0.060,
-        position=-1.313,
-    )
-
-    clalpha = -2 * (1 - (0.0635 / 0.0435) ** (-2)) * (0.0635 / (calisto.radius)) ** 2
-    cpz = (-1.313) - (0.06 / 3) * (
-        1 + (1 - (0.0635 / 0.0435)) / (1 - (0.0635 / 0.0435) ** 2)
-    )
-
-    static_margin_initial = (calisto.center_of_mass(0) - cpz) / (2 * calisto.radius)
-    assert static_margin_initial == pytest.approx(calisto.static_margin(0), 1e-8)
-
-    static_margin_final = (calisto.center_of_mass(np.inf) - cpz) / (2 * calisto.radius)
-    assert static_margin_final == pytest.approx(calisto.static_margin(np.inf), 1e-8)
-    assert np.abs(clalpha) == pytest.approx(
-        np.abs(calisto.total_lift_coeff_der(0)), 1e-8
-    )
-    assert calisto.cp_position(0) == cpz
-
-    dimensionless_calisto.add_tail(
-        top_radius=0.0635 * m,
-        bottom_radius=0.0435 * m,
-        length=0.060 * m,
-        position=(-1.313) * m,
-    )
-    assert pytest.approx(dimensionless_calisto.static_margin(0), 1e-8) == pytest.approx(
-        calisto.static_margin(0), 1e-8
-    )
-    assert pytest.approx(
-        dimensionless_calisto.static_margin(np.inf), 1e-8
-    ) == pytest.approx(calisto.static_margin(np.inf), 1e-8)
-    assert pytest.approx(
-        dimensionless_calisto.total_lift_coeff_der(0), 1e-8
-    ) == pytest.approx(calisto.total_lift_coeff_der(0), 1e-8)
-    assert pytest.approx(
-        dimensionless_calisto.cp_position(0) / m, 1e-8
-    ) == pytest.approx(calisto.cp_position(0), 1e-8)
-
-
-@pytest.mark.parametrize(
-    "sweep_angle, expected_fin_cpz, expected_clalpha, expected_cpz_cm",
-    [(39.8, 2.51, 3.16, 1.50), (-10, 2.47, 3.21, 1.49), (29.1, 2.50, 3.28, 1.52)],
-)
-def test_add_trapezoidal_fins_sweep_angle(
-    calisto,
-    sweep_angle,
-    expected_fin_cpz,
-    expected_clalpha,
-    expected_cpz_cm,
-    calisto_nose_cone,
-):
-    # Reference values from OpenRocket
-    calisto.aerodynamic_surfaces.add(calisto_nose_cone, 1.160)
-    fin_set = calisto.add_trapezoidal_fins(
-        n=3,
-        span=0.090,
-        root_chord=0.100,
-        tip_chord=0.050,
-        sweep_angle=sweep_angle,
-        position=-1.064,
-    )
-
-    # Check center of pressure
-    translate = 1.160
-    cpz = -1.300 - fin_set.cpz
-    assert translate - cpz == pytest.approx(expected_fin_cpz, 0.01)
-
-    # Check lift coefficient derivative
-    cl_alpha = fin_set.cl(1, 0.0)
-    assert cl_alpha == pytest.approx(expected_clalpha, 0.01)
-
-    # Check rocket's center of pressure (just double checking)
-    assert translate - calisto.cp_position(0) == pytest.approx(expected_cpz_cm, 0.01)
-
-
-@pytest.mark.parametrize(
-    "sweep_length, expected_fin_cpz, expected_clalpha, expected_cpz_cm",
-    [
-        (0.075, 2.28, 3.16, 1.502),
-        (-0.0159, 2.24, 3.21, 1.485),
-        (0.05, 2.27, 3.28, 1.513),
-    ],
-)
-def test_add_trapezoidal_fins_sweep_length(
-    calisto,
-    sweep_length,
-    expected_fin_cpz,
-    expected_clalpha,
-    expected_cpz_cm,
-    calisto_nose_cone,
-):
-    # Reference values from OpenRocket
-    calisto.aerodynamic_surfaces.add(calisto_nose_cone, 1.160)
-    fin_set = calisto.add_trapezoidal_fins(
-        n=3,
-        span=0.090,
-        root_chord=0.100,
-        tip_chord=0.050,
-        sweep_length=sweep_length,
-        position=-1.064,
-    )
-
-    # Check center of pressure
-    translate = 1.160
-    cpz = -fin_set.cp[2] - 1.064
-    assert translate - cpz == pytest.approx(expected_fin_cpz, 0.01)
-
-    # Check lift coefficient derivative
-    cl_alpha = fin_set.cl(1, 0.0)
-    assert cl_alpha == pytest.approx(expected_clalpha, 0.01)
-
-    # Check rocket's center of pressure (just double checking)
-    assert translate - calisto.cp_position(0) == pytest.approx(expected_cpz_cm, 0.01)
-
-    assert isinstance(calisto.aerodynamic_surfaces[0].component, NoseCone)
-
-
-def test_add_fins_assert_cp_cm_plus_fins(calisto, dimensionless_calisto, m):
-    calisto.add_trapezoidal_fins(
-        4,
-        span=0.100,
-        root_chord=0.120,
-        tip_chord=0.040,
-        position=-1.168,
-    )
-
-    cpz = (-1.168) - (
-        ((0.120 - 0.040) / 3) * ((0.120 + 2 * 0.040) / (0.120 + 0.040))
-        + (1 / 6) * (0.120 + 0.040 - 0.120 * 0.040 / (0.120 + 0.040))
-    )
-
-    clalpha = (4 * 4 * (0.1 / (2 * calisto.radius)) ** 2) / (
-        1
-        + np.sqrt(
-            1
-            + (2 * np.sqrt((0.12 / 2 - 0.04 / 2) ** 2 + 0.1**2) / (0.120 + 0.040))
-            ** 2
-        )
-    )
-    clalpha *= 1 + calisto.radius / (0.1 + calisto.radius)
-
-    static_margin_initial = (calisto.center_of_mass(0) - cpz) / (2 * calisto.radius)
-    assert static_margin_initial == pytest.approx(calisto.static_margin(0), 1e-8)
-
-    static_margin_final = (calisto.center_of_mass(np.inf) - cpz) / (2 * calisto.radius)
-    assert static_margin_final == pytest.approx(calisto.static_margin(np.inf), 1e-8)
-
-    assert np.abs(clalpha) == pytest.approx(
-        np.abs(calisto.total_lift_coeff_der(0)), 1e-8
-    )
-    assert calisto.cp_position(0) == pytest.approx(cpz, 1e-8)
-
-    dimensionless_calisto.add_trapezoidal_fins(
-        4,
-        span=0.100 * m,
-        root_chord=0.120 * m,
-        tip_chord=0.040 * m,
-        position=(-1.168) * m,
-    )
-    assert pytest.approx(dimensionless_calisto.static_margin(0), 1e-8) == pytest.approx(
-        calisto.static_margin(0), 1e-8
-    )
-    assert pytest.approx(
-        dimensionless_calisto.static_margin(np.inf), 1e-8
-    ) == pytest.approx(calisto.static_margin(np.inf), 1e-8)
-    assert pytest.approx(
-        dimensionless_calisto.total_lift_coeff_der(0), 1e-8
-    ) == pytest.approx(calisto.total_lift_coeff_der(0), 1e-8)
-    assert pytest.approx(
-        dimensionless_calisto.cp_position(0) / m, 1e-8
-    ) == pytest.approx(calisto.cp_position(0), 1e-8)
-
-
-@pytest.mark.parametrize(
-    """cdm_position, grain_cm_position, nozzle_position, coord_direction, 
-    motor_position, expected_motor_cdm, expected_motor_cpp""",
-    [
-        (0.317, 0.397, 0, "nozzle_to_combustion_chamber", -1.373, -1.056, -0.976),
-        (0, 0.08, -0.317, "nozzle_to_combustion_chamber", -1, -1, -0.92),
-        (-0.317, -0.397, 0, "combustion_chamber_to_nozzle", -1.373, -1.056, -0.976),
-        (0, -0.08, 0.317, "combustion_chamber_to_nozzle", -1, -1, -0.92),
-        (1.317, 1.397, 1, "nozzle_to_combustion_chamber", -2.373, -1.056, -0.976),
-    ],
-)
-def test_add_motor_coordinates(
-    calisto_motorless,
-    cdm_position,
-    grain_cm_position,
-    nozzle_position,
-    coord_direction,
-    motor_position,
-    expected_motor_cdm,
-    expected_motor_cpp,
-):
-    """Test the method add_motor and related position properties in a Rocket
-    instance.
-
-    This test checks the correctness of the `add_motor` method and the computed
-    `motor_center_of_dry_mass_position` and `center_of_propellant_position`
-    properties in the `Rocket` class using various parameters related to the
-    motor's position, nozzle's position, and other related coordinates.
-    Different scenarios are tested using parameterization, checking scenarios
-    moving from the nozzle to the combustion chamber and vice versa, and with
-    various specific physical and geometrical characteristics of the motor.
-
-    Parameters
-    ----------
-    calisto_motorless : Rocket instance
-        A predefined instance of a Rocket without a motor, used as a base for testing.
-    cdm_position : float
-        Position of the center of dry mass of the motor.
-    grain_cm_position : float
-        Position of the grains' center of mass.
-    nozzle_position : float
-        Position of the nozzle.
-    coord_direction : str
-        Direction for coordinate system orientation;
-        it can be "nozzle_to_combustion_chamber" or "combustion_chamber_to_nozzle".
-    motor_position : float
-        Position where the motor should be added to the rocket.
-    expected_motor_cdm : float
-        Expected position of the motor's center of dry mass after addition.
-    expected_motor_cpp : float
-        Expected position of the center of propellant after addition.
-    """
-    example_motor = SolidMotor(
-        thrust_source="data/motors/Cesaroni_M1670.eng",
-        burn_time=3.9,
-        dry_mass=0,
-        dry_inertia=(0, 0, 0),
-        center_of_dry_mass_position=cdm_position,
-        nozzle_position=nozzle_position,
-        grain_number=5,
-        grain_density=1815,
-        nozzle_radius=33 / 1000,
-        throat_radius=11 / 1000,
-        grain_separation=5 / 1000,
-        grain_outer_radius=33 / 1000,
-        grain_initial_height=120 / 1000,
-        grains_center_of_mass_position=grain_cm_position,
-        grain_initial_inner_radius=15 / 1000,
-        interpolation_method="linear",
-        coordinate_system_orientation=coord_direction,
-    )
-    calisto = calisto_motorless
-    calisto.add_motor(example_motor, position=motor_position)
-
-    calculated_motor_cdm = calisto.motor_center_of_dry_mass_position
-    calculated_motor_cpp = calisto.center_of_propellant_position
-
-    assert pytest.approx(expected_motor_cdm) == calculated_motor_cdm
-    assert pytest.approx(expected_motor_cpp) == calculated_motor_cpp(0)
-
-
-def test_add_cm_eccentricity_assert_properties_set(calisto):
-    calisto.add_cm_eccentricity(x=4, y=5)
-
-    assert calisto.cp_eccentricity_x == -4
-    assert calisto.cp_eccentricity_y == -5
-
-    assert calisto.thrust_eccentricity_y == -4
-    assert calisto.thrust_eccentricity_x == -5
-
-
-def test_add_thrust_eccentricity_assert_properties_set(calisto):
-    calisto.add_thrust_eccentricity(x=4, y=5)
-
-    assert calisto.thrust_eccentricity_y == 4
-    assert calisto.thrust_eccentricity_x == 5
-
-
-def test_add_cp_eccentricity_assert_properties_set(calisto):
-    calisto.add_cp_eccentricity(x=4, y=5)
-
-    assert calisto.cp_eccentricity_x == 4
-    assert calisto.cp_eccentricity_y == 5
-
-
-def test_add_motor(calisto_motorless, cesaroni_m1670):
-    """Tests the add_motor method of the Rocket class.
-    Both with respect to return instances and expected behaviour.
-    Parameters
-    ----------
-    calisto_motorless : Rocket instance
-        A predefined instance of a Rocket without a motor, used as a base for testing.
-    cesaroni_m1670 : rocketpy.SolidMotor
-        Cesaroni M1670 motor
-    """
-
-    assert isinstance(calisto_motorless.motor, EmptyMotor)
-    center_of_mass_motorless = calisto_motorless.center_of_mass
-    calisto_motorless.add_motor(cesaroni_m1670, 0)
-
-    assert isinstance(calisto_motorless.motor, Motor)
-    center_of_mass_with_motor = calisto_motorless.center_of_mass
-
-    assert center_of_mass_motorless is not center_of_mass_with_motor
-
-
-def test_set_rail_button(calisto):
-    rail_buttons = calisto.set_rail_buttons(0.2, -0.5, 30)
-    # assert buttons_distance
-    assert (
-        rail_buttons.buttons_distance
-        == calisto.rail_buttons[0].component.buttons_distance
-        == pytest.approx(0.7, 1e-12)
-    )
-    # assert buttons position on rocket
-    assert calisto.rail_buttons[0].position == -0.5
-    # assert angular position
-    assert (
-        rail_buttons.angular_position
-        == calisto.rail_buttons[0].component.angular_position
-        == 30
-    )
-    # assert upper button position
-    assert calisto.rail_buttons[0].component.buttons_distance + calisto.rail_buttons[
-        0
-    ].position == pytest.approx(0.2, 1e-12)
-
-
-def test_evaluate_total_mass(calisto_motorless):
-    """Tests the evaluate_total_mass method of the Rocket class.
-    Both with respect to return instances and expected behaviour.
-
-    Parameters
-    ----------
-    calisto_motorless : Rocket instance
-        A predefined instance of a Rocket without a motor, used as a base for testing.
-    """
-    assert isinstance(calisto_motorless.evaluate_total_mass(), Function)
-
-
-def test_evaluate_center_of_mass(calisto):
-    """Tests the evaluate_center_of_mass method of the Rocket class.
-    Both with respect to return instances and expected behaviour.
-    Parameters
-    ----------
-    calisto : Rocket instance
-        A predefined instance of the calisto Rocket with a motor, used as a base for testing.
-    """
-    assert isinstance(calisto.evaluate_center_of_mass(), Function)
-
 
 @patch("matplotlib.pyplot.show")
 def test_air_brakes_clamp_on(mock_show, calisto_air_brakes_clamp_on):
@@ -603,7 +203,4 @@
     air_brakes_clamp_off.set_deployed_level(0)
     assert air_brakes_clamp_off.deployed_level == 0
 
-    assert air_brakes_clamp_off.all_info() == None
-=======
-    assert test_rocket.all_info() == None or not abs(static_margin - 2.03) < 0.01
->>>>>>> 8a7ab31a
+    assert air_brakes_clamp_off.all_info() == None