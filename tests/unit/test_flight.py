from unittest.mock import patch

import matplotlib as plt
import numpy as np
from scipy import optimize

from rocketpy import Components

plt.rcParams.update({"figure.max_open_warning": 0})

# Helper functions


def setup_rocket_with_given_static_margin(rocket, static_margin):
    """Takes any rocket, removes its aerodynamic surfaces and adds a set of
    nose, fins and tail specially designed to have a given static margin.
    The rocket is modified in place.

    Parameters
    ----------
    rocket : Rocket
        Rocket to be modified
    static_margin : float
        Static margin that the given rocket shall have

    Returns
    -------
    rocket : Rocket
        Rocket with the given static margin.
    """

    def compute_static_margin_error_given_distance(position, static_margin, rocket):
        """Computes the error between the static margin of a rocket and a given
        static margin. This function is used by the scipy.optimize.root_scalar
        function to find the position of the aerodynamic surfaces that will
        result in the given static margin.

        Parameters
        ----------
        position : float
            Position of the trapezoidal fins
        static_margin : float
            Static margin that the given rocket shall have
        rocket : rocketpy.Rocket
            Rocket to be modified. Only the trapezoidal fins will be modified.

        Returns
        -------
        error : float
            Error between the static margin of the rocket and the given static
            margin.
        """
        rocket.aerodynamic_surfaces = Components()
        rocket.add_nose(length=0.5, kind="vonKarman", position=1.0 + 0.5)
        rocket.add_trapezoidal_fins(
            4,
            span=0.100,
            root_chord=0.100,
            tip_chord=0.100,
            position=position,
        )
        rocket.add_tail(
            top_radius=0.0635,
            bottom_radius=0.0435,
            length=0.060,
            position=-1.194656,
        )
        return rocket.static_margin(0) - static_margin

    _ = optimize.root_scalar(
        compute_static_margin_error_given_distance,
        bracket=[-2.0, 2.0],
        method="brentq",
        args=(static_margin, rocket),
    )

    return rocket


# Tests


<<<<<<< HEAD
@patch("matplotlib.pyplot.show")
def test_all_info(mock_show, flight_calisto_robust):
    """Test that the flight class is working as intended. This basically calls
    the all_info() method and checks if it returns None. It is not testing if
    the values are correct, but whether the method is working without errors.

    Parameters
    ----------
    mock_show : unittest.mock.MagicMock
        Mock object to replace matplotlib.pyplot.show
    flight_calisto_robust : rocketpy.Flight
        Flight object to be tested. See the conftest.py file for more info
        regarding this pytest fixture.
    """
    assert flight_calisto_robust.all_info() is None


=======
>>>>>>> 23fa1105
def test_get_solution_at_time(flight_calisto):
    """Test the get_solution_at_time method of the Flight class. This test
    simply calls the method at the initial and final time and checks if the
    returned values are correct. Also, checking for valid return instance.

    Parameters
    ----------
    flight_calisto : rocketpy.Flight
        Flight object to be tested. See the conftest.py file for more info
        regarding this pytest fixture.
    """
    assert isinstance(flight_calisto.get_solution_at_time(0), np.ndarray)
    assert isinstance(
        flight_calisto.get_solution_at_time(flight_calisto.t_final), np.ndarray
    )

    assert np.allclose(
        flight_calisto.get_solution_at_time(0),
        np.array([0, 0, 0, 0, 0, 0, 0, 0.99904822, -0.04361939, 0, 0, 0, 0, 0]),
        rtol=1e-05,
        atol=1e-08,
    )
    assert np.allclose(
        flight_calisto.get_solution_at_time(flight_calisto.t_final),
        np.array(
            [
                48.4313533,
                0.0,
                985.7665845,
                -0.00000229951048,
                0.0,
                11.2223284,
                -341.028803,
                0.999048222,
                -0.0436193874,
                0.0,
                0.0,
                0.0,
                0.0,
                0.0,
            ]
        ),
        rtol=1e-02,
        atol=5e-03,
    )


<<<<<<< HEAD
def test_export_data(flight_calisto):
    """Tests wether the method Flight.export_data is working as intended

    Parameters:
    -----------
    flight_calisto : rocketpy.Flight
        Flight object to be tested. See the conftest.py file for more info
        regarding this pytest fixture.
    """
    test_flight = flight_calisto

    # Basic export
    test_flight.export_data("test_export_data_1.csv")

    # Custom export
    test_flight.export_data(
        "test_export_data_2.csv",
        "z",
        "vz",
        "e1",
        "w3",
        "angle_of_attack",
        time_step=0.1,
    )

    # Load exported files and fixtures and compare them
    test_1 = np.loadtxt("test_export_data_1.csv", delimiter=",")
    test_2 = np.loadtxt("test_export_data_2.csv", delimiter=",")

    # Delete files
    os.remove("test_export_data_1.csv")
    os.remove("test_export_data_2.csv")

    # Check if basic exported content matches data
    assert np.allclose(test_flight.x[:, 0], test_1[:, 0], atol=1e-5) is True
    assert np.allclose(test_flight.x[:, 1], test_1[:, 1], atol=1e-5) is True
    assert np.allclose(test_flight.y[:, 1], test_1[:, 2], atol=1e-5) is True
    assert np.allclose(test_flight.z[:, 1], test_1[:, 3], atol=1e-5) is True
    assert np.allclose(test_flight.vx[:, 1], test_1[:, 4], atol=1e-5) is True
    assert np.allclose(test_flight.vy[:, 1], test_1[:, 5], atol=1e-5) is True
    assert np.allclose(test_flight.vz[:, 1], test_1[:, 6], atol=1e-5) is True
    assert np.allclose(test_flight.e0[:, 1], test_1[:, 7], atol=1e-5) is True
    assert np.allclose(test_flight.e1[:, 1], test_1[:, 8], atol=1e-5) is True
    assert np.allclose(test_flight.e2[:, 1], test_1[:, 9], atol=1e-5) is True
    assert np.allclose(test_flight.e3[:, 1], test_1[:, 10], atol=1e-5) is True
    assert np.allclose(test_flight.w1[:, 1], test_1[:, 11], atol=1e-5) is True
    assert np.allclose(test_flight.w2[:, 1], test_1[:, 12], atol=1e-5) is True
    assert np.allclose(test_flight.w3[:, 1], test_1[:, 13], atol=1e-5) is True

    # Check if custom exported content matches data
    timePoints = np.arange(test_flight.t_initial, test_flight.t_final, 0.1)
    assert np.allclose(timePoints, test_2[:, 0], atol=1e-5) is True
    assert np.allclose(test_flight.z(timePoints), test_2[:, 1], atol=1e-5) is True
    assert np.allclose(test_flight.vz(timePoints), test_2[:, 2], atol=1e-5) is True
    assert np.allclose(test_flight.e1(timePoints), test_2[:, 3], atol=1e-5) is True
    assert np.allclose(test_flight.w3(timePoints), test_2[:, 4], atol=1e-5) is True
    assert (
        np.allclose(test_flight.angle_of_attack(timePoints), test_2[:, 5], atol=1e-5)
        is True
    )


def test_export_kml(flight_calisto_robust):
    """Tests weather the method Flight.export_kml is working as intended.

    Parameters:
    -----------
    flight_calisto_robust : rocketpy.Flight
        Flight object to be tested. See the conftest.py file for more info
        regarding this pytest fixture.
    """

    test_flight = flight_calisto_robust

    # Basic export
    test_flight.export_kml(
        "test_export_data_1.kml", time_step=None, extrude=True, altitude_mode="absolute"
    )

    # Load exported files and fixtures and compare them
    test_1 = open("test_export_data_1.kml", "r")

    for row in test_1:
        if row[:29] == "                <coordinates>":
            r = row[29:-15]
            r = r.split(",")
            for i, j in enumerate(r):
                r[i] = j.split(" ")
    lon, lat, z, coords = [], [], [], []
    for i in r:
        for j in i:
            coords.append(j)
    for i in range(0, len(coords), 3):
        lon.append(float(coords[i]))
        lat.append(float(coords[i + 1]))
        z.append(float(coords[i + 2]))

    # Delete temporary test file
    test_1.close()
    os.remove("test_export_data_1.kml")

    assert np.allclose(test_flight.latitude[:, 1], lat, atol=1e-3) is True
    assert np.allclose(test_flight.longitude[:, 1], lon, atol=1e-3) is True
    assert np.allclose(test_flight.z[:, 1], z, atol=1e-3) is True


=======
>>>>>>> 23fa1105
def test_get_controller_observed_variables(flight_calisto_air_brakes):
    """Tests whether the method Flight.get_controller_observed_variables is
    working as intended."""
    obs_vars = flight_calisto_air_brakes.get_controller_observed_variables()
    assert isinstance(obs_vars, list)
    assert len(obs_vars) == 0


def test_initial_stability_margin(flight_calisto_custom_wind):
    """Test the initial_stability_margin method of the Flight class.

    Parameters
    ----------
    flight_calisto_custom_wind : rocketpy.Flight
    """
    res = flight_calisto_custom_wind.initial_stability_margin
    assert isinstance(res, float)
    assert res == flight_calisto_custom_wind.stability_margin(0)
    assert np.isclose(res, 2.05, atol=0.1)


def test_out_of_rail_stability_margin(flight_calisto_custom_wind):
    """Test the out_of_rail_stability_margin method of the Flight class.

    Parameters
    ----------
    flight_calisto_custom_wind : rocketpy.Flight
    """
    res = flight_calisto_custom_wind.out_of_rail_stability_margin
    assert isinstance(res, float)
    assert res == flight_calisto_custom_wind.stability_margin(
        flight_calisto_custom_wind.out_of_rail_time
    )
    assert np.isclose(res, 2.14, atol=0.1)


@pytest.mark.parametrize(
    "flight_time, expected_values",
    [
        ("t_initial", (0.17179073815516033, -0.431117, 0)),
        ("out_of_rail_time", (0.543760, -1.364593, 0)),
        ("apogee_time", (-0.5874848151271623, -0.7563596, 0)),
        ("t_final", (0, 0, 0)),
    ],
)
def test_aerodynamic_moments(flight_calisto_custom_wind, flight_time, expected_values):
    """Tests if the aerodynamic moments in some particular points of the
    trajectory is correct. The expected values were NOT calculated by hand, it
    was just copied from the test results. The results are not expected to
    change, unless the code is changed for bug fixes or accuracy improvements.

    Parameters
    ----------
    flight_calisto_custom_wind : rocketpy.Flight
        Flight object to be tested. See the conftest.py file for more info.
    flight_time : str
        The name of the attribute of the flight object that contains the time
        of the point to be tested.
    expected_values : tuple
        The expected values of the aerodynamic moments vector at the point to
        be tested.
    """
    expected_attr, expected_M = flight_time, expected_values

    test = flight_calisto_custom_wind
    t = getattr(test, expected_attr)
    atol = 5e-3

    assert pytest.approx(expected_M, abs=atol) == (
        test.M1(t),
        test.M2(t),
        test.M3(t),
    ), f"Assertion error for moment vector at {expected_attr}."


@pytest.mark.parametrize(
    "flight_time, expected_values",
    [
        ("t_initial", (1.6542528, 0.65918, -0.067107)),
        ("out_of_rail_time", (5.05334, 2.01364, -1.7541)),
        ("apogee_time", (2.366258, -1.830744, -0.875342)),
        ("t_final", (0, 0, 159.2212)),
    ],
)
def test_aerodynamic_forces(flight_calisto_custom_wind, flight_time, expected_values):
    """Tests if the aerodynamic forces in some particular points of the
    trajectory is correct. The expected values were NOT calculated by hand, it
    was just copied from the test results. The results are not expected to
    change, unless the code is changed for bug fixes or accuracy improvements.

    Parameters
    ----------
    flight_calisto_custom_wind : rocketpy.Flight
        Flight object to be tested. See the conftest.py file for more info.
    flight_time : str
        The name of the attribute of the flight object that contains the time
        of the point to be tested.
    expected_values : tuple
        The expected values of the aerodynamic forces vector at the point to be
        tested.
    """
    expected_attr, expected_R = flight_time, expected_values

    test = flight_calisto_custom_wind
    t = getattr(test, expected_attr)
    atol = 5e-3

    assert pytest.approx(expected_R, abs=atol) == (
        test.R1(t),
        test.R2(t),
        test.R3(t),
    ), f"Assertion error for aerodynamic forces vector at {expected_attr}."


@pytest.mark.parametrize(
    "flight_time, expected_values",
    [
        ("t_initial", (0, 0, 0)),
        ("out_of_rail_time", (0, 2.248727, 25.703072)),
        ("apogee_time", (-13.204789, 15.990903, -0.000138)),
        ("t_final", (5, 2, -5.65998)),
    ],
)
def test_velocities(flight_calisto_custom_wind, flight_time, expected_values):
    """Tests if the velocity in some particular points of the trajectory is
    correct. The expected values were NOT calculated by hand, it was just
    copied from the test results. The results are not expected to change,
    unless the code is changed for bug fixes or accuracy improvements.

    Parameters
    ----------
    flight_calisto_custom_wind : rocketpy.Flight
        Flight object to be tested. See the conftest.py file for more info.
    flight_time : str
        The name of the attribute of the flight object that contains the time
        of the point to be tested.
    expected_values : tuple
        The expected values of the velocity vector at the point to be tested.
    """
    expected_attr, expected_vel = flight_time, expected_values

    test = flight_calisto_custom_wind
    t = getattr(test, expected_attr)
    atol = 5e-3

    assert pytest.approx(expected_vel, abs=atol) == (
        test.vx(t),
        test.vy(t),
        test.vz(t),
    ), f"Assertion error for velocity vector at {expected_attr}."


@pytest.mark.parametrize(
    "flight_time, expected_values",
    [
        ("t_initial", (0, 0, 0)),
        ("out_of_rail_time", (0, 7.8068, 89.2325)),
        ("apogee_time", (0.07534, -0.058127, -9.614386)),
        ("t_final", (0, 0, 0.0017346294117130806)),
    ],
)
def test_accelerations(flight_calisto_custom_wind, flight_time, expected_values):
    """Tests if the acceleration in some particular points of the trajectory is
    correct. The expected values were NOT calculated by hand, it was just
    copied from the test results. The results are not expected to change,
    unless the code is changed for bug fixes or accuracy improvements.

    Parameters
    ----------
    flight_calisto_custom_wind : rocketpy.Flight
        Flight object to be tested. See the conftest.py file for more info.
    flight_time : str
        The name of the attribute of the flight object that contains the time
        of the point to be tested.
    expected_values : tuple
        The expected values of the acceleration vector at the point to be
        tested.
    """
    expected_attr, expected_acc = flight_time, expected_values

    test = flight_calisto_custom_wind
    t = getattr(test, expected_attr)
    atol = 5e-3

    assert pytest.approx(expected_acc, abs=atol) == (
        test.ax(t),
        test.ay(t),
        test.az(t),
    ), f"Assertion error for acceleration vector at {expected_attr}."


def test_rail_buttons_forces(flight_calisto_custom_wind):
    """Test the rail buttons forces. This tests if the rail buttons forces are
    close to the expected values. However, the expected values were NOT
    calculated by hand, it was just copied from the test results. The results
    are not expected to change, unless the code is changed for bug fixes or
    accuracy improvements.

    Parameters
    ----------
    flight_calisto_custom_wind : rocketpy.Flight
        Flight object to be tested. See the conftest.py file for more info
        regarding this pytest fixture.
    """
    test = flight_calisto_custom_wind
    atol = 5e-3
    assert pytest.approx(3.833613, abs=atol) == test.max_rail_button1_normal_force
    assert pytest.approx(1.648938, abs=atol) == test.max_rail_button1_shear_force
    assert pytest.approx(1.165307, abs=atol) == test.max_rail_button2_normal_force
    assert pytest.approx(0.501229, abs=atol) == test.max_rail_button2_shear_force


def test_max_values(flight_calisto_robust):
    """Test the max values of the flight. This tests if the max values are
    close to the expected values. However, the expected values were NOT
    calculated by hand, it was just copied from the test results. This is
    because the expected values are not easy to calculate by hand, and the
    results are not expected to change. If the results change, the test will
    fail, and the expected values must be updated. If the values are updated,
    always double check if the results are really correct. Acceptable reasons
    for changes in the results are: 1) changes in the code that improve the
    accuracy of the simulation, 2) a bug was found and fixed. Keep in mind that
    other tests may be more accurate than this one, for example, the acceptance
    tests, which are based on the results of real flights.

    Parameters
    ----------
    flight_calisto_robust : rocketpy.Flight
        Flight object to be tested. See the conftest.py file for more info
        regarding this pytest fixture.
    """
    test = flight_calisto_robust
    rtol = 5e-3
    assert pytest.approx(105.1599, rel=rtol) == test.max_acceleration_power_on
    assert pytest.approx(105.1599, rel=rtol) == test.max_acceleration
    assert pytest.approx(0.85999, rel=rtol) == test.max_mach_number
    assert pytest.approx(285.94948, rel=rtol) == test.max_speed


def test_effective_rail_length(flight_calisto_robust, flight_calisto_nose_to_tail):
    """Tests the effective rail length of the flight simulation. The expected
    values are calculated by hand, and should be valid as long as the rail
    length and the position of the buttons and nozzle do not change in the
    fixtures. If the fixtures change, this test must be updated. It is important
    to keep

    Parameters
    ----------
    flight_calisto_robust : rocketpy.Flight
        Flight object to be tested. See the conftest.py file for more info
        regarding this pytest fixture.
    flight_calisto_nose_to_tail : rocketpy.Flight
        Flight object to be tested. The difference here is that the rocket is
        defined with the "nose_to_tail" orientation instead of the
        "tail_to_nose" orientation. See the conftest.py file for more info
        regarding this pytest fixture.
    """
    test1 = flight_calisto_robust
    test2 = flight_calisto_nose_to_tail
    atol = 1e-8

    rail_length = 5.2
    upper_button_position = 0.082
    lower_button_position = -0.618
    nozzle_position = -1.373

    effective_1rl = rail_length - abs(upper_button_position - nozzle_position)
    effective_2rl = rail_length - abs(lower_button_position - nozzle_position)

    # test 1: Rocket with "tail_to_nose" orientation
    assert pytest.approx(test1.effective_1rl, abs=atol) == effective_1rl
    assert pytest.approx(test1.effective_2rl, abs=atol) == effective_2rl
    # test 2: Rocket with "nose_to_tail" orientation
    assert pytest.approx(test2.effective_1rl, abs=atol) == effective_1rl
    assert pytest.approx(test2.effective_2rl, abs=atol) == effective_2rl


def test_surface_wind(flight_calisto_custom_wind):
    """Tests the surface wind of the flight simulation. The expected values
    are provided by the definition of the 'light_calisto_custom_wind' fixture.
    If the fixture changes, this test must be updated.

    Parameters
    ----------
    flight_calisto_custom_wind : rocketpy.Flight
        Flight object to be tested. See the conftest.py file for more info
        regarding this pytest fixture.
    """
    test = flight_calisto_custom_wind
    atol = 1e-8
    assert pytest.approx(2.0, abs=atol) == test.frontal_surface_wind
    assert pytest.approx(-5.0, abs=atol) == test.lateral_surface_wind


@pytest.mark.skip(reason="legacy tests")
@pytest.mark.parametrize(
    "rail_length, out_of_rail_time",
    [
        (0.52, 0.5180212542878443),
        (5.2, 5.180378138072207),
        (50.2, 50.00897551720473),
        (100000, 100003.35594050681),
    ],
)
def test_rail_length(calisto_robust, example_plain_env, rail_length, out_of_rail_time):
    """Tests the rail length parameter of the Flight class. This test simply
    simulate the flight using different rail lengths and checks if the expected
    out of rail altitude is achieved. Four different rail lengths are
    tested: 0.001, 1, 10, and 100000 meters. This provides a good test range.
    Currently, if a rail length of 0 is used, the simulation will fail in a
    ZeroDivisionError, which is not being tested here.

    Parameters
    ----------
    calisto_robust : rocketpy.Rocket
        The rocket to be simulated. In this case, the fixture rocket is used.
        See the conftest.py file for more information.
    example_plain_env : rocketpy.Environment
        The environment to be simulated. In this case, the fixture environment
        is used. See the conftest.py file for more information.
    rail_length : float, int
        The length of the rail in meters. It must be a positive number. See the
        Flight class documentation for more information.
    out_of_rail_time : float, int
        The expected time at which the rocket leaves the rail in seconds.
    """
    test_flight = Flight(
        rocket=calisto_robust,
        environment=example_plain_env,
        rail_length=rail_length,
        inclination=85,
        heading=0,
        terminate_on_apogee=True,
    )
    assert abs(test_flight.z(test_flight.out_of_rail_time) - out_of_rail_time) < 1e-6


@patch("matplotlib.pyplot.show")
def test_lat_lon_conversion_robust(mock_show, example_spaceport_env, calisto_robust):
    test_flight = Flight(
        rocket=calisto_robust,
        environment=example_spaceport_env,
        rail_length=5.2,
        inclination=85,
        heading=45,
    )

    # Check for initial and final lat/lon coordinates based on launch pad coordinates
    assert abs(test_flight.latitude(0)) - abs(test_flight.env.latitude) < 1e-6
    assert abs(test_flight.longitude(0)) - abs(test_flight.env.longitude) < 1e-6
    assert test_flight.latitude(test_flight.t_final) > test_flight.env.latitude
    assert test_flight.longitude(test_flight.t_final) > test_flight.env.longitude


@patch("matplotlib.pyplot.show")
def test_lat_lon_conversion_from_origin(mock_show, example_plain_env, calisto_robust):
    "additional tests to capture incorrect behaviors during lat/lon conversions"

    test_flight = Flight(
        rocket=calisto_robust,
        environment=example_plain_env,
        rail_length=5.2,
        inclination=85,
        heading=0,
    )

    assert abs(test_flight.longitude(test_flight.t_final) - 0) < 1e-12
    assert test_flight.latitude(test_flight.t_final) > 0


@pytest.mark.parametrize("wind_u, wind_v", [(0, 10), (0, -10), (10, 0), (-10, 0)])
@pytest.mark.parametrize(
    "static_margin, max_time",
    [(-0.1, 2), (-0.01, 5), (0, 5), (0.01, 20), (0.1, 20), (1.0, 20)],
)
def test_stability_static_margins(wind_u, wind_v, static_margin, max_time):
    """Test stability margins for a constant velocity flight, 100 m/s, wind a
    lateral wind speed of 10 m/s. Rocket has infinite mass to prevent side motion.
    Check if a restoring moment exists depending on static margins.

    Parameters
    ----------
    wind_u : float
        Wind speed in the x direction
    wind_v : float
        Wind speed in the y direction
    static_margin : float
        Static margin to be tested
    max_time : float
        Maximum time to be simulated
    """

    # Create an environment with ZERO gravity to keep the rocket's speed constant
    env = Environment(gravity=0, latitude=0, longitude=0, elevation=0)
    env.set_atmospheric_model(
        type="custom_atmosphere",
        wind_u=wind_u,
        wind_v=wind_v,
        pressure=101325,
        temperature=300,
    )
    # Make sure that the free_stream_mach will always be 0, so that the rocket
    # behaves as the STATIC (free_stream_mach=0) margin predicts
    env.speed_of_sound = Function(1e16)

    # Create a motor with ZERO thrust and ZERO mass to keep the rocket's speed constant
    # TODO: why don t we use these same values to create EmptyMotor class?
    dummy_motor = SolidMotor(
        thrust_source=1e-300,
        burn_time=1e-10,
        dry_mass=1.815,
        dry_inertia=(0.125, 0.125, 0.002),
        center_of_dry_mass_position=0.317,
        grains_center_of_mass_position=0.397,
        grain_number=5,
        grain_separation=5 / 1000,
        grain_density=1e-300,
        grain_outer_radius=33 / 1000,
        grain_initial_inner_radius=15 / 1000,
        grain_initial_height=120 / 1000,
        nozzle_radius=33 / 1000,
        throat_radius=11 / 1000,
        nozzle_position=0,
        interpolation_method="linear",
        coordinate_system_orientation="nozzle_to_combustion_chamber",
    )

    # create a rocket with zero drag and huge mass to keep the rocket's speed constant
    dummy_rocket = Rocket(
        radius=0.0635,
        mass=1e16,
        inertia=(1, 1, 0.034),
        power_off_drag=0,
        power_on_drag=0,
        center_of_mass_without_motor=0,
    )
    dummy_rocket.set_rail_buttons(0.082, -0.618)
    dummy_rocket.add_motor(dummy_motor, position=-1.373)

    setup_rocket_with_given_static_margin(dummy_rocket, static_margin)

    # Simulate
    init_pos = [0, 0, 100]  # Start at 100 m of altitude
    init_vel = [0, 0, 100]  # Start at 100 m/s
    init_att = [1, 0, 0, 0]  # Inclination of 90 deg and heading of 0 deg
    init_angvel = [0, 0, 0]
    initial_solution = [0] + init_pos + init_vel + init_att + init_angvel
    test_flight = Flight(
        rocket=dummy_rocket,
        rail_length=1,
        environment=env,
        initial_solution=initial_solution,
        max_time=max_time,
        max_time_step=1e-2,
        verbose=False,
    )
    test_flight.post_process(interpolation="linear")

    # Check stability according to static margin
    if wind_u == 0:
        moments = test_flight.M1.get_source()[:, 1]
        wind_sign = np.sign(wind_v)
    else:  # wind_v == 0
        moments = test_flight.M2.get_source()[:, 1]
        wind_sign = -np.sign(wind_u)

    assert (
        (static_margin > 0 and np.max(moments) * np.min(moments) < 0)
        or (static_margin < 0 and np.all(moments / wind_sign <= 0))
        or (static_margin == 0 and np.all(np.abs(moments) <= 1e-10))
    )<|MERGE_RESOLUTION|>--- conflicted
+++ resolved
@@ -80,26 +80,6 @@
 # Tests
 
 
-<<<<<<< HEAD
-@patch("matplotlib.pyplot.show")
-def test_all_info(mock_show, flight_calisto_robust):
-    """Test that the flight class is working as intended. This basically calls
-    the all_info() method and checks if it returns None. It is not testing if
-    the values are correct, but whether the method is working without errors.
-
-    Parameters
-    ----------
-    mock_show : unittest.mock.MagicMock
-        Mock object to replace matplotlib.pyplot.show
-    flight_calisto_robust : rocketpy.Flight
-        Flight object to be tested. See the conftest.py file for more info
-        regarding this pytest fixture.
-    """
-    assert flight_calisto_robust.all_info() is None
-
-
-=======
->>>>>>> 23fa1105
 def test_get_solution_at_time(flight_calisto):
     """Test the get_solution_at_time method of the Flight class. This test
     simply calls the method at the initial and final time and checks if the
@@ -147,115 +127,6 @@
     )
 
 
-<<<<<<< HEAD
-def test_export_data(flight_calisto):
-    """Tests wether the method Flight.export_data is working as intended
-
-    Parameters:
-    -----------
-    flight_calisto : rocketpy.Flight
-        Flight object to be tested. See the conftest.py file for more info
-        regarding this pytest fixture.
-    """
-    test_flight = flight_calisto
-
-    # Basic export
-    test_flight.export_data("test_export_data_1.csv")
-
-    # Custom export
-    test_flight.export_data(
-        "test_export_data_2.csv",
-        "z",
-        "vz",
-        "e1",
-        "w3",
-        "angle_of_attack",
-        time_step=0.1,
-    )
-
-    # Load exported files and fixtures and compare them
-    test_1 = np.loadtxt("test_export_data_1.csv", delimiter=",")
-    test_2 = np.loadtxt("test_export_data_2.csv", delimiter=",")
-
-    # Delete files
-    os.remove("test_export_data_1.csv")
-    os.remove("test_export_data_2.csv")
-
-    # Check if basic exported content matches data
-    assert np.allclose(test_flight.x[:, 0], test_1[:, 0], atol=1e-5) is True
-    assert np.allclose(test_flight.x[:, 1], test_1[:, 1], atol=1e-5) is True
-    assert np.allclose(test_flight.y[:, 1], test_1[:, 2], atol=1e-5) is True
-    assert np.allclose(test_flight.z[:, 1], test_1[:, 3], atol=1e-5) is True
-    assert np.allclose(test_flight.vx[:, 1], test_1[:, 4], atol=1e-5) is True
-    assert np.allclose(test_flight.vy[:, 1], test_1[:, 5], atol=1e-5) is True
-    assert np.allclose(test_flight.vz[:, 1], test_1[:, 6], atol=1e-5) is True
-    assert np.allclose(test_flight.e0[:, 1], test_1[:, 7], atol=1e-5) is True
-    assert np.allclose(test_flight.e1[:, 1], test_1[:, 8], atol=1e-5) is True
-    assert np.allclose(test_flight.e2[:, 1], test_1[:, 9], atol=1e-5) is True
-    assert np.allclose(test_flight.e3[:, 1], test_1[:, 10], atol=1e-5) is True
-    assert np.allclose(test_flight.w1[:, 1], test_1[:, 11], atol=1e-5) is True
-    assert np.allclose(test_flight.w2[:, 1], test_1[:, 12], atol=1e-5) is True
-    assert np.allclose(test_flight.w3[:, 1], test_1[:, 13], atol=1e-5) is True
-
-    # Check if custom exported content matches data
-    timePoints = np.arange(test_flight.t_initial, test_flight.t_final, 0.1)
-    assert np.allclose(timePoints, test_2[:, 0], atol=1e-5) is True
-    assert np.allclose(test_flight.z(timePoints), test_2[:, 1], atol=1e-5) is True
-    assert np.allclose(test_flight.vz(timePoints), test_2[:, 2], atol=1e-5) is True
-    assert np.allclose(test_flight.e1(timePoints), test_2[:, 3], atol=1e-5) is True
-    assert np.allclose(test_flight.w3(timePoints), test_2[:, 4], atol=1e-5) is True
-    assert (
-        np.allclose(test_flight.angle_of_attack(timePoints), test_2[:, 5], atol=1e-5)
-        is True
-    )
-
-
-def test_export_kml(flight_calisto_robust):
-    """Tests weather the method Flight.export_kml is working as intended.
-
-    Parameters:
-    -----------
-    flight_calisto_robust : rocketpy.Flight
-        Flight object to be tested. See the conftest.py file for more info
-        regarding this pytest fixture.
-    """
-
-    test_flight = flight_calisto_robust
-
-    # Basic export
-    test_flight.export_kml(
-        "test_export_data_1.kml", time_step=None, extrude=True, altitude_mode="absolute"
-    )
-
-    # Load exported files and fixtures and compare them
-    test_1 = open("test_export_data_1.kml", "r")
-
-    for row in test_1:
-        if row[:29] == "                <coordinates>":
-            r = row[29:-15]
-            r = r.split(",")
-            for i, j in enumerate(r):
-                r[i] = j.split(" ")
-    lon, lat, z, coords = [], [], [], []
-    for i in r:
-        for j in i:
-            coords.append(j)
-    for i in range(0, len(coords), 3):
-        lon.append(float(coords[i]))
-        lat.append(float(coords[i + 1]))
-        z.append(float(coords[i + 2]))
-
-    # Delete temporary test file
-    test_1.close()
-    os.remove("test_export_data_1.kml")
-
-    assert np.allclose(test_flight.latitude[:, 1], lat, atol=1e-3) is True
-    assert np.allclose(test_flight.longitude[:, 1], lon, atol=1e-3) is True
-    assert np.allclose(test_flight.z[:, 1], z, atol=1e-3) is True
-
-
-=======
->>>>>>> 23fa1105
 def test_get_controller_observed_variables(flight_calisto_air_brakes):
     """Tests whether the method Flight.get_controller_observed_variables is
     working as intended."""
