--- conflicted
+++ resolved
@@ -366,13 +366,8 @@
     prometheus.set_rail_buttons(0.69, 0.21, 60)
 
     prometheus.add_motor(motor=generic_motor_cesaroni_M1520, position=0)
-<<<<<<< HEAD
-    nose_cone = prometheus.add_nose(length=0.742, kind="Von Karman", position=2.229)
-    fin_set = prometheus.add_trapezoidal_fins(
-=======
     prometheus.add_nose(length=0.742, kind="Von Karman", position=2.229)
     prometheus.add_trapezoidal_fins(
->>>>>>> e953e0dc
         n=3,
         span=0.13,
         root_chord=0.268,
@@ -380,20 +375,12 @@
         position=0.273,
         sweep_length=0.066,
     )
-<<<<<<< HEAD
-    drogue_chute = prometheus.add_parachute(
-=======
     prometheus.add_parachute(
->>>>>>> e953e0dc
         "Drogue",
         cd_s=1.6 * np.pi * 0.3048**2,  # Cd = 1.6, D_chute = 24 in
         trigger="apogee",
     )
-<<<<<<< HEAD
-    main_chute = prometheus.add_parachute(
-=======
     prometheus.add_parachute(
->>>>>>> e953e0dc
         "Main",
         cd_s=2.2 * np.pi * 0.9144**2,  # Cd = 2.2, D_chute = 72 in
         trigger=457.2,  # 1500 ft
