# Configuration file for the Sphinx documentation builder.
#
# This file only contains a selection of the most common options. For a full
# list see the documentation:
# https://www.sphinx-doc.org/en/master/usage/configuration.html

# -- Path setup --------------------------------------------------------------

# If extensions (or modules to document with autodoc) are in another directory,
# add these directories to sys.path here. If the directory is relative to the
# documentation root, use os.path.abspath to make it absolute, like shown here.
#
import os
import sys

package_path = os.path.abspath("../")
sys.path.insert(0, package_path)
os.environ["PYTHONPATH"] = ":".join((package_path, os.environ.get("PYTHONPATH", "")))

# -- Project information -----------------------------------------------------

project = "RocketPy"
copyright = "2024, RocketPy Team"

author = "RocketPy Team"

# The full version, including alpha/beta/rc tags
<<<<<<< HEAD
release = "1.3.0.post1"
=======
release = "1.4.0"
>>>>>>> e953e0dc


# -- General configuration ---------------------------------------------------
master_doc = "index"
# Add any Sphinx extension module names here, as strings. They can be
# extensions coming with Sphinx (named 'sphinx.ext.*') or your custom
# ones.
extensions = [
    "sphinx.ext.autodoc",
    "sphinx.ext.napoleon",
    "sphinx.ext.viewcode",
    "sphinx.ext.mathjax",
    "sphinx_design",
    "jupyter_sphinx",
    "nbsphinx",
]

# source_suffix = '.rst'
# source_suffix = ['.rst', '.md']

# Don't run notebooks
nbsphinx_execute = "never"

# Add any paths that contain templates here, relative to this directory.
templates_path = ["_templates"]

# Napoleon settings
napoleon_numpy_docstring = True
napoleon_include_init_with_doc = True
napoleon_include_private_with_doc = True
napoleon_include_special_with_doc = True
napoleon_use_admonition_for_examples = True
napoleon_use_admonition_for_notes = True
napoleon_use_admonition_for_references = True
napoleon_use_ivar = True
napoleon_use_param = True
napoleon_use_rtype = True
napoleon_preprocess_types = True

autodoc_member_order = "bysource"
autoclass_content = "class"

# -- Options for autodoc ----------------------------------------------------
# https://www.sphinx-doc.org/en/master/usage/extensions/autodoc.html#configuration

# Automatically extract typehints when specified and place them in
# descriptions of the relevant function/method.
autodoc_typehints = "description"

# Don't show class signature with the class' name.
autodoc_class_signature = "separated"

# List of patterns, relative to source directory, that match files and
# directories to ignore when looking for source files.
# This pattern also affects html_static_path and html_extra_path.
exclude_patterns = ["_build", "Thumbs.db", ".DS_Store"]


# -- Options for HTML output -------------------------------------------------

# The theme to use for HTML and HTML Help pages.  See the documentation for
# a list of builtin themes.
#
html_theme = "pydata_sphinx_theme"

# Add any paths that contain custom static files (such as style sheets) here,
# relative to this directory. They are copied after the builtin static files,
# so a file named "default.css" will overwrite the builtin "default.css".
html_static_path = ["static"]
html_css_files = ["rocketpy.css"]
html_favicon = "static/favicon.ico"
html_theme_options = {
    "logo_link": "index",
    "github_url": "https://github.com/RocketPy-Team/RocketPy",
    "collapse_navigation": True,
    "show_toc_level": 4,
    "show_nav_level": 4,
}

html_sidebars = {
    "**": ["search-field.html", "sidebar-nav-bs.html", "sidebar-ethical-ads.html"]
}
html_theme_options = {
    "logo": {
        "image_light": "static/RocketPy_Logo_black.png",
        "image_dark": "static/RocketPy_Logo_white.png",
    },
    "navbar_end": ["theme-switcher", "navbar-icon-links.html"],
    "icon_links": [
        {
            "name": "GitHub",
            "url": "https://github.com/RocketPy-Team/RocketPy/",
            "icon": "fa-brands fa-square-github",
            "type": "fontawesome",
        },
        {
            "name": "LinkedIn",
            "url": "https://www.linkedin.com/company/rocketpy/",
            "icon": "fa-brands fa-linkedin",
            "type": "fontawesome",
        },
        {
            "name": "PyPI",
            "url": "https://pypi.org/project/rocketpy/",
            "icon": "fa-solid fa-box",
            "type": "fontawesome",
        },
    ],
}
html_use_modindex = True
html_copy_source = False
html_domain_indices = False
html_file_suffix = ".html"

htmlhelp_basename = "rocketpy"<|MERGE_RESOLUTION|>--- conflicted
+++ resolved
@@ -25,11 +25,7 @@
 author = "RocketPy Team"
 
 # The full version, including alpha/beta/rc tags
-<<<<<<< HEAD
-release = "1.3.0.post1"
-=======
 release = "1.4.0"
->>>>>>> e953e0dc
 
 
 # -- General configuration ---------------------------------------------------
