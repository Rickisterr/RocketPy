--- conflicted
+++ resolved
@@ -3074,11 +3074,7 @@
 
         >>> env = Environment()
         >>> env.calculate_density_profile()
-<<<<<<< HEAD
-        >>> env.density(0)
-=======
         >>> float(env.density(0))
->>>>>>> e953e0dc
         1.225000018124288
 
         Creating an Environment object and calculating the density
@@ -3086,11 +3082,7 @@
 
         >>> env = Environment()
         >>> env.calculate_density_profile()
-<<<<<<< HEAD
-        >>> env.density(1000)
-=======
         >>> float(env.density(1000))
->>>>>>> e953e0dc
         1.1116193933422585
         """
         # Retrieve pressure P, gas constant R and temperature T
