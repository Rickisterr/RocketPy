# -*- coding: utf-8 -*-

__author__ = (
    "Giovani Hidalgo Ceotto, Guilherme Fernandes Alves, João Lemes Gribel Soares"
)
__copyright__ = "Copyright 20XX, RocketPy Team"
__license__ = "MIT"

import math
import time
import warnings
<<<<<<< HEAD
=======
from copy import deepcopy
>>>>>>> b311fed4

import matplotlib.pyplot as plt
import numpy as np
import simplekml
from scipy import integrate

from .Function import Function, funcify_method

try:
    from functools import cached_property
except ImportError:
    from .tools import cached_property

try:
    from functools import cached_property
except ImportError:
    from .tools import cached_property


class Flight:
    """Keeps all flight information and has a method to simulate flight.

    Attributes
    ----------
        Other classes:
        Flight.env : Environment
            Environment object describing rail length, elevation, gravity and
            weather condition. See Environment class for more details.
        Flight.rocket : Rocket
            Rocket class describing rocket. See Rocket class for more
            details.
        Flight.parachutes : Parachutes
            Direct link to parachutes of the Rocket. See Rocket class
            for more details.
        Flight.frontalSurfaceWind : float
            Surface wind speed in m/s aligned with the launch rail.
        Flight.lateralSurfaceWind : float
            Surface wind speed in m/s perpendicular to launch rail.

        Helper classes:
        Flight.flightPhases : class
            Helper class to organize and manage different flight phases.
        Flight.timeNodes : class
            Helper class to manage time discretization during simulation.

        Helper functions:
        Flight.timeIterator : function
            Helper iterator function to generate time discretization points.

        Helper parameters:
        Flight.effective1RL : float
            Original rail length minus the distance measured from nozzle exit
            to the upper rail button. It assumes the nozzle to be aligned with
            the beginning of the rail.
        Flight.effective2RL : float
            Original rail length minus the distance measured from nozzle exit
            to the lower rail button. It assumes the nozzle to be aligned with
            the beginning of the rail.


        Numerical Integration settings:
        Flight.maxTime : int, float
            Maximum simulation time allowed. Refers to physical time
            being simulated, not time taken to run simulation.
        Flight.maxTimeStep : int, float
            Maximum time step to use during numerical integration in seconds.
        Flight.minTimeStep : int, float
            Minimum time step to use during numerical integration in seconds.
        Flight.rtol : int, float
            Maximum relative error tolerance to be tolerated in the
            numerical integration scheme.
        Flight.atol : int, float
            Maximum absolute error tolerance to be tolerated in the
            integration scheme.
        Flight.timeOvershoot : bool, optional
            If True, decouples ODE time step from parachute trigger functions
            sampling rate. The time steps can overshoot the necessary trigger
            function evaluation points and then interpolation is used to
            calculate them and feed the triggers. Can greatly improve run
            time in some cases.
        Flight.terminateOnApogee : bool
            Whether to terminate simulation when rocket reaches apogee.
        Flight.solver : scipy.integrate.LSODA
            Scipy LSODA integration scheme.

        State Space Vector Definition:
        Flight.x : Function
            Rocket's X coordinate (positive east) as a function of time.
        Flight.y : Function
            Rocket's Y coordinate (positive north) as a function of time.
        Flight.z : Function
            Rocket's z coordinate (positive up) as a function of time.
        Flight.vx : Function
            Rocket's X velocity as a function of time.
        Flight.vy : Function
            Rocket's Y velocity as a function of time.
        Flight.vz : Function
            Rocket's Z velocity as a function of time.
        Flight.e0 : Function
            Rocket's Euler parameter 0 as a function of time.
        Flight.e1 : Function
            Rocket's Euler parameter 1 as a function of time.
        Flight.e2 : Function
            Rocket's Euler parameter 2 as a function of time.
        Flight.e3 : Function
            Rocket's Euler parameter 3 as a function of time.
        Flight.w1 : Function
            Rocket's angular velocity Omega 1 as a function of time.
            Direction 1 is in the rocket's body axis and points perpendicular
            to the rocket's axis of cylindrical symmetry.
        Flight.w2 : Function
            Rocket's angular velocity Omega 2 as a function of time.
            Direction 2 is in the rocket's body axis and points perpendicular
            to the rocket's axis of cylindrical symmetry and direction 1.
        Flight.w3 : Function
            Rocket's angular velocity Omega 3 as a function of time.
            Direction 3 is in the rocket's body axis and points in the
            direction of cylindrical symmetry.
        Flight.latitude: Function
            Rocket's latitude coordinates (positive North) as a function of time.
            The Equator has a latitude equal to 0, by convention.
        Flight.longitude: Function
            Rocket's longitude coordinates (positive East) as a function of time.
            Greenwich meridian has a longitude equal to 0, by convention.

        Solution attributes:
        Flight.inclination : int, float
            Launch rail inclination angle relative to ground, given in degrees.
        Flight.heading : int, float
            Launch heading angle relative to north given in degrees.
        Flight.initialSolution : list
            List defines initial condition - [tInit, xInit,
            yInit, zInit, vxInit, vyInit, vzInit, e0Init, e1Init,
            e2Init, e3Init, w1Init, w2Init, w3Init]
        Flight.tInitial : int, float
            Initial simulation time in seconds. Usually 0.
        Flight.solution : list
            Solution array which keeps results from each numerical
            integration.
        Flight.t : float
            Current integration time.
        Flight.y : list
            Current integration state vector u.
        Flight.postProcessed : bool
            Defines if solution data has been post processed.

        Solution monitor attributes:
        Flight.initialSolution : list
            List defines initial condition - [tInit, xInit,
            yInit, zInit, vxInit, vyInit, vzInit, e0Init, e1Init,
            e2Init, e3Init, w1Init, w2Init, w3Init]
        Flight.outOfRailTime : int, float
            Time, in seconds, in which the rocket completely leaves the
            rail.
        Flight.outOfRailState : list
            State vector u corresponding to state when the rocket
            completely leaves the rail.
        Flight.outOfRailVelocity : int, float
            Velocity, in m/s, with which the rocket completely leaves the
            rail.
        Flight.apogeeState : array
            State vector u corresponding to state when the rocket's
            vertical velocity is zero in the apogee.
        Flight.apogeeTime : int, float
            Time, in seconds, in which the rocket's vertical velocity
            reaches zero in the apogee.
        Flight.apogeeX : int, float
            X coordinate (positive east) of the center of mass of the
            rocket when it reaches apogee.
        Flight.apogeeY : int, float
            Y coordinate (positive north) of the center of mass of the
            rocket when it reaches apogee.
        Flight.apogee : int, float
            Z coordinate, or altitude, of the center of mass of the
            rocket when it reaches apogee.
        Flight.xImpact : int, float
            X coordinate (positive east) of the center of mass of the
            rocket when it impacts ground.
        Flight.yImpact : int, float
            Y coordinate (positive east) of the center of mass of the
            rocket when it impacts ground.
        Flight.impactVelocity : int, float
            Velocity magnitude of the center of mass of the rocket when
            it impacts ground.
        Flight.impactState : array
            State vector u corresponding to state when the rocket
            impacts the ground.
        Flight.parachuteEvents : array
            List that stores parachute events triggered during flight.
        Flight.functionEvaluations : array
            List that stores number of derivative function evaluations
            during numerical integration in cumulative manner.
        Flight.functionEvaluationsPerTimeStep : array
            List that stores number of derivative function evaluations
            per time step during numerical integration.
        Flight.timeSteps : array
            List of time steps taking during numerical integration in
            seconds.
        Flight.flightPhases : Flight.FlightPhases
            Stores and manages flight phases.

        Solution Secondary Attributes:
        Atmospheric:
        Flight.windVelocityX : Function
            Wind velocity X (East) experienced by the rocket as a
            function of time. Can be called or accessed as array.
        Flight.windVelocityY : Function
            Wind velocity Y (North) experienced by the rocket as a
            function of time. Can be called or accessed as array.
        Flight.density : Function
            Air density experienced by the rocket as a function of
            time. Can be called or accessed as array.
        Flight.pressure : Function
            Air pressure experienced by the rocket as a function of
            time. Can be called or accessed as array.
        Flight.dynamicViscosity : Function
            Air dynamic viscosity experienced by the rocket as a function of
            time. Can be called or accessed as array.
        Flight.speedOfSound : Function
            Speed of Sound in air experienced by the rocket as a
            function of time. Can be called or accessed as array.

        Kinematics:
        Flight.ax : Function
            Rocket's X (East) acceleration as a function of time, in m/s².
            Can be called or accessed as array.
        Flight.ay : Function
            Rocket's Y (North) acceleration as a function of time, in m/s².
            Can be called or accessed as array.
        Flight.az : Function
            Rocket's Z (Up) acceleration as a function of time, in m/s².
            Can be called or accessed as array.
        Flight.alpha1 : Function
            Rocket's angular acceleration Alpha 1 as a function of time.
            Direction 1 is in the rocket's body axis and points perpendicular
            to the rocket's axis of cylindrical symmetry.
            Units of rad/s². Can be called or accessed as array.
        Flight.alpha2 : Function
            Rocket's angular acceleration Alpha 2 as a function of time.
            Direction 2 is in the rocket's body axis and points perpendicular
            to the rocket's axis of cylindrical symmetry and direction 1.
            Units of rad/s². Can be called or accessed as array.
        Flight.alpha3 : Function
            Rocket's angular acceleration Alpha 3 as a function of time.
            Direction 3 is in the rocket's body axis and points in the
            direction of cylindrical symmetry.
            Units of rad/s². Can be called or accessed as array.
        Flight.speed : Function
            Rocket velocity magnitude in m/s relative to ground as a
            function of time. Can be called or accessed as array.
        Flight.maxSpeed : float
            Maximum velocity magnitude in m/s reached by the rocket
            relative to ground during flight.
        Flight.maxSpeedTime : float
            Time in seconds at which rocket reaches maximum velocity
            magnitude relative to ground.
        Flight.horizontalSpeed : Function
            Rocket's velocity magnitude in the horizontal (North-East)
            plane in m/s as a function of time. Can be called or
            accessed as array.
        Flight.Acceleration : Function
            Rocket acceleration magnitude in m/s² relative to ground as a
            function of time. Can be called or accessed as array.
        Flight.maxAcceleration : float
            Maximum acceleration magnitude in m/s² reached by the rocket
            relative to ground during flight.
        Flight.maxAccelerationTime : float
            Time in seconds at which rocket reaches maximum acceleration
            magnitude relative to ground.
        Flight.pathAngle : Function
            Rocket's flight path angle, or the angle that the
            rocket's velocity makes with the horizontal (North-East)
            plane. Measured in degrees and expressed as a function
            of time. Can be called or accessed as array.
        Flight.attitudeVectorX : Function
            Rocket's attitude vector, or the vector that points
            in the rocket's axis of symmetry, component in the X
            direction (East) as a function of time.
            Can be called or accessed as array.
        Flight.attitudeVectorY : Function
            Rocket's attitude vector, or the vector that points
            in the rocket's axis of symmetry, component in the Y
            direction (East) as a function of time.
            Can be called or accessed as array.
        Flight.attitudeVectorZ : Function
            Rocket's attitude vector, or the vector that points
            in the rocket's axis of symmetry, component in the Z
            direction (East) as a function of time.
            Can be called or accessed as array.
        Flight.attitudeAngle : Function
            Rocket's attitude angle, or the angle that the
            rocket's axis of symmetry makes with the horizontal (North-East)
            plane. Measured in degrees and expressed as a function
            of time. Can be called or accessed as array.
        Flight.lateralAttitudeAngle : Function
            Rocket's lateral attitude angle, or the angle that the
            rocket's axis of symmetry makes with plane defined by
            the launch rail direction and the Z (up) axis.
            Measured in degrees and expressed as a function
            of time. Can be called or accessed as array.
        Flight.phi : Function
            Rocket's Spin Euler Angle, φ, according to the 3-2-3 rotation
            system (NASA Standard Aerospace). Measured in degrees and
            expressed as a function of time. Can be called or accessed as array.
        Flight.theta : Function
            Rocket's Nutation Euler Angle, θ, according to the 3-2-3 rotation
            system (NASA Standard Aerospace). Measured in degrees and
            expressed as a function of time. Can be called or accessed as array.
        Flight.psi : Function
            Rocket's Precession Euler Angle, ψ, according to the 3-2-3 rotation
            system (NASA Standard Aerospace). Measured in degrees and
            expressed as a function of time. Can be called or accessed as array.

        Dynamics:
        Flight.R1 : Function
            Resultant force perpendicular to rockets axis due to
            aerodynamic forces as a function of time. Units in N.
            Expressed as a function of time. Can be called or accessed
            as array.
            Direction 1 is in the rocket's body axis and points perpendicular
            to the rocket's axis of cylindrical symmetry.
        Flight.R2 : Function
            Resultant force perpendicular to rockets axis due to
            aerodynamic forces as a function of time. Units in N.
            Expressed as a function of time. Can be called or accessed
            as array.
            Direction 2 is in the rocket's body axis and points perpendicular
            to the rocket's axis of cylindrical symmetry and direction 1.
        Flight.R3 : Function
            Resultant force in rockets axis due to aerodynamic forces
            as a function of time. Units in N. Usually just drag.
            Expressed as a function of time. Can be called or accessed
            as array.
            Direction 3 is in the rocket's body axis and points in the
            direction of cylindrical symmetry.
        Flight.M1 : Function
            Resultant moment (torque) perpendicular to rockets axis due to
            aerodynamic forces and eccentricity as a function of time.
            Units in N*m.
            Expressed as a function of time. Can be called or accessed
            as array.
            Direction 1 is in the rocket's body axis and points perpendicular
            to the rocket's axis of cylindrical symmetry.
        Flight.M2 : Function
            Resultant moment (torque) perpendicular to rockets axis due to
            aerodynamic forces and eccentricity as a function of time.
            Units in N*m.
            Expressed as a function of time. Can be called or accessed
            as array.
            Direction 2 is in the rocket's body axis and points perpendicular
            to the rocket's axis of cylindrical symmetry and direction 1.
        Flight.M3 : Function
            Resultant moment (torque) in rockets axis due to aerodynamic
            forces and eccentricity as a function of time. Units in N*m.
            Expressed as a function of time. Can be called or accessed
            as array.
            Direction 3 is in the rocket's body axis and points in the
            direction of cylindrical symmetry.
        Flight.aerodynamicLift : Function
            Resultant force perpendicular to rockets axis due to
            aerodynamic effects as a function of time. Units in N.
            Expressed as a function of time. Can be called or accessed
            as array.
        Flight.aerodynamicDrag : Function
            Resultant force aligned with the rockets axis due to
            aerodynamic effects as a function of time. Units in N.
            Expressed as a function of time. Can be called or accessed
            as array.
        Flight.aerodynamicBendingMoment : Function
            Resultant moment perpendicular to rocket's axis due to
            aerodynamic effects as a function of time. Units in N m.
            Expressed as a function of time. Can be called or accessed
            as array.
        Flight.aerodynamicSpinMoment : Function
            Resultant moment aligned with the rockets axis due to
            aerodynamic effects as a function of time. Units in N m.
            Expressed as a function of time. Can be called or accessed
            as array.
        Flight.railButton1NormalForce : Function
            Upper rail button normal force in N as a function
            of time. Can be called or accessed as array.
        Flight.maxRailButton1NormalForce : float
            Maximum upper rail button normal force experienced
            during rail flight phase in N.
        Flight.railButton1ShearForce : Function
            Upper rail button shear force in N as a function
            of time. Can be called or accessed as array.
        Flight.maxRailButton1ShearForce : float
            Maximum upper rail button shear force experienced
            during rail flight phase in N.
        Flight.railButton2NormalForce : Function
            Lower rail button normal force in N as a function
            of time. Can be called or accessed as array.
        Flight.maxRailButton2NormalForce : float
            Maximum lower rail button normal force experienced
            during rail flight phase in N.
        Flight.railButton2ShearForce : Function
            Lower rail button shear force in N as a function
            of time. Can be called or accessed as array.
        Flight.maxRailButton2ShearForce : float
            Maximum lower rail button shear force experienced
            during rail flight phase in N.
        Flight.rotationalEnergy : Function
            Rocket's rotational kinetic energy as a function of time.
            Units in J.
        Flight.translationalEnergy : Function
            Rocket's translational kinetic energy as a function of time.
            Units in J.
        Flight.kineticEnergy : Function
            Rocket's total kinetic energy as a function of time.
            Units in J.
        Flight.potentialEnergy : Function
            Rocket's gravitational potential energy as a function of
            time. Units in J.
        Flight.totalEnergy : Function
            Rocket's total mechanical energy as a function of time.
            Units in J.
        Flight.thrustPower : Function
            Rocket's engine thrust power output as a function
            of time in Watts. Can be called or accessed as array.
        Flight.dragPower : Function
            Aerodynamic drag power output as a function
            of time in Watts. Can be called or accessed as array.

        Stability and Control:
        Flight.attitudeFrequencyResponse : Function
            Fourier Frequency Analysis of the rocket's attitude angle.
            Expressed as the absolute vale of the magnitude as a function
            of frequency in Hz. Can be called or accessed as array.
        Flight.omega1FrequencyResponse : Function
            Fourier Frequency Analysis of the rocket's angular velocity omega 1.
            Expressed as the absolute vale of the magnitude as a function
            of frequency in Hz. Can be called or accessed as array.
        Flight.omega2FrequencyResponse : Function
            Fourier Frequency Analysis of the rocket's angular velocity omega 2.
            Expressed as the absolute vale of the magnitude as a function
            of frequency in Hz. Can be called or accessed as array.
        Flight.omega3FrequencyResponse : Function
            Fourier Frequency Analysis of the rocket's angular velocity omega 3.
            Expressed as the absolute vale of the magnitude as a function
            of frequency in Hz. Can be called or accessed as array.

        Flight.staticMargin : Function
            Rocket's static margin during flight in calibers.

        Fluid Mechanics:
        Flight.streamVelocityX : Function
            Freestream velocity x (East) component, in m/s, as a function of
            time. Can be called or accessed as array.
        Flight.streamVelocityY : Function
            Freestream velocity y (North) component, in m/s, as a function of
            time. Can be called or accessed as array.
        Flight.streamVelocityZ : Function
            Freestream velocity z (up) component, in m/s, as a function of
            time. Can be called or accessed as array.
        Flight.freestreamSpeed : Function
            Freestream velocity magnitude, in m/s, as a function of time.
            Can be called or accessed as array.
        Flight.apogeeFreestreamSpeed : float
            Freestream speed of the rocket at apogee in m/s.
        Flight.MachNumber : Function
            Rocket's Mach number defined as its freestream speed
            divided by the speed of sound at its altitude. Expressed
            as a function of time. Can be called or accessed as array.
        Flight.maxMachNumber : float
            Rocket's maximum Mach number experienced during flight.
        Flight.maxMachNumberTime : float
            Time at which the rocket experiences the maximum Mach number.
        Flight.ReynoldsNumber : Function
            Rocket's Reynolds number, using its diameter as reference
            length and freestreamSpeed as reference velocity. Expressed
            as a function of time. Can be called or accessed as array.
        Flight.maxReynoldsNumber : float
            Rocket's maximum Reynolds number experienced during flight.
        Flight.maxReynoldsNumberTime : float
            Time at which the rocket experiences the maximum Reynolds number.
        Flight.dynamicPressure : Function
            Dynamic pressure experienced by the rocket in Pa as a function
            of time, defined by 0.5*rho*V^2, where rho is air density and V
            is the freestream speed. Can be called or accessed as array.
        Flight.maxDynamicPressure : float
            Maximum dynamic pressure, in Pa, experienced by the rocket.
        Flight.maxDynamicPressureTime : float
            Time at which the rocket experiences maximum dynamic pressure.
        Flight.totalPressure : Function
            Total pressure experienced by the rocket in Pa as a function
            of time. Can be called or accessed as array.
        Flight.maxTotalPressure : float
            Maximum total pressure, in Pa, experienced by the rocket.
        Flight.maxTotalPressureTime : float
            Time at which the rocket experiences maximum total pressure.
        Flight.angleOfAttack : Function
            Rocket's angle of attack in degrees as a function of time.
            Defined as the minimum angle between the attitude vector and
            the freestream velocity vector. Can be called or accessed as
            array.

        Fin Flutter Analysis:
        Flight.flutterMachNumber: Function
            The freestream velocity at which begins flutter phenomenon in
            rocket's fins. It's expressed as a function of the air pressure
            experienced  for the rocket. Can be called or accessed as array.
        Flight.difference: Function
            Difference between flutterMachNumber and machNumber, as a function of time.
        Flight.safetyFactor: Function
            Ratio between the flutterMachNumber and machNumber, as a function of time.
    """

    def __init__(
        self,
        rocket,
        environment,
        inclination=80,
        heading=90,
        initialSolution=None,
        terminateOnApogee=False,
        maxTime=600,
        maxTimeStep=np.inf,
        minTimeStep=0,
        rtol=1e-6,
        atol=6 * [1e-3] + 4 * [1e-6] + 3 * [1e-3],
        timeOvershoot=True,
        verbose=False,
    ):
        """Run a trajectory simulation.

        Parameters
        ----------
        rocket : Rocket
            Rocket to simulate. See help(Rocket) for more information.
        environment : Environment
            Environment to run simulation on. See help(Environment) for
            more information.
        inclination : int, float, optional
            Rail inclination angle relative to ground, given in degrees.
            Default is 80.
        heading : int, float, optional
            Heading angle relative to north given in degrees.
            Default is 90, which points in the x direction.
        initialSolution : array, optional
            Initial solution array to be used. Format is
            initialSolution = [self.tInitial,
                                xInit, yInit, zInit,
                                vxInit, vyInit, vzInit,
                                e0Init, e1Init, e2Init, e3Init,
                                w1Init, w2Init, w3Init].
            If None, the initial solution will start with all null values,
            except for the euler parameters which will be calculated based
            on given values of inclination and heading. Default is None.
        terminateOnApogee : boolean, optional
            Whether to terminate simulation when rocket reaches apogee.
            Default is False.
        maxTime : int, float, optional
            Maximum time in which to simulate trajectory in seconds.
            Using this without setting a maxTimeStep may cause unexpected
            errors. Default is 600.
        maxTimeStep : int, float, optional
            Maximum time step to use during integration in seconds.
            Default is 0.01.
        minTimeStep : int, float, optional
            Minimum time step to use during integration in seconds.
            Default is 0.01.
        rtol : float, array, optional
            Maximum relative error tolerance to be tolerated in the
            integration scheme. Can be given as array for each
            state space variable. Default is 1e-3.
        atol : float, optional
            Maximum absolute error tolerance to be tolerated in the
            integration scheme. Can be given as array for each
            state space variable. Default is 6*[1e-3] + 4*[1e-6] + 3*[1e-3].
        timeOvershoot : bool, optional
            If True, decouples ODE time step from parachute trigger functions
            sampling rate. The time steps can overshoot the necessary trigger
            function evaluation points and then interpolation is used to
            calculate them and feed the triggers. Can greatly improve run
            time in some cases. Default is True.
        verbose : bool, optional
            If true, verbose mode is activated. Default is False.

        Returns
        -------
        None
        """
        # Fetch helper classes and functions
        FlightPhases = self.FlightPhases
        TimeNodes = self.TimeNodes
        timeIterator = self.timeIterator

        # Save rocket, parachutes, environment, maximum simulation time
        # and termination events
        self.env = environment
        self.rocket = rocket
        self.parachutes = self.rocket.parachutes[:]
        self.inclination = inclination
        self.heading = heading
        self.maxTime = maxTime
        self.maxTimeStep = maxTimeStep
        self.minTimeStep = minTimeStep
        self.rtol = rtol
        self.atol = atol
        self.initialSolution = initialSolution
        self.timeOvershoot = timeOvershoot
        self.terminateOnApogee = terminateOnApogee

        # Modifying Rail Length for a better out of rail condition
        upperButtonPosition, lowerButtonPosition = self.rocket.railButtons.position
        nozzlePosition = self.rocket.motorPosition
        self.effective1RL = self.env.rL - abs(nozzlePosition - upperButtonPosition)
        self.effective2RL = self.env.rL - abs(nozzlePosition - lowerButtonPosition)

        # Flight initialization
        self.__init_post_process_variables()
        # Initialize solution monitors
        self.outOfRailTime = 0
        self.outOfRailTimeIndex = 0
        self.outOfRailState = np.array([0])
        self.outOfRailVelocity = 0
        self.apogeeState = np.array([0])
        self.apogeeTime = 0
        self.apogeeX = 0
        self.apogeeY = 0
        self.apogee = 0
        self.xImpact = 0
        self.yImpact = 0
        self.impactVelocity = 0
        self.impactState = np.array([0])
        self.parachuteEvents = []
        self.postProcessed = False
        # Initialize solver monitors
        self.functionEvaluations = []
        self.functionEvaluationsPerTimeStep = []
        self.timeSteps = []
        # Initialize solution state
        self.solution = []
        if self.initialSolution is None:
            # Initialize time and state variables
            self.tInitial = 0
            xInit, yInit, zInit = 0, 0, self.env.elevation
            vxInit, vyInit, vzInit = 0, 0, 0
            w1Init, w2Init, w3Init = 0, 0, 0
            # Initialize attitude
            psiInit = -heading * (np.pi / 180)  # Precession / Heading Angle
            thetaInit = (inclination - 90) * (np.pi / 180)  # Nutation Angle
            e0Init = np.cos(psiInit / 2) * np.cos(thetaInit / 2)
            e1Init = np.cos(psiInit / 2) * np.sin(thetaInit / 2)
            e2Init = np.sin(psiInit / 2) * np.sin(thetaInit / 2)
            e3Init = np.sin(psiInit / 2) * np.cos(thetaInit / 2)
            # Store initial conditions
            self.initialSolution = [
                self.tInitial,
                xInit,
                yInit,
                zInit,
                vxInit,
                vyInit,
                vzInit,
                e0Init,
                e1Init,
                e2Init,
                e3Init,
                w1Init,
                w2Init,
                w3Init,
            ]
            # Set initial derivative for rail phase
            self.initialDerivative = self.uDotRail1
        else:
            # Initial solution given, ignore rail phase
            # TODO: Check if rocket is actually out of rail. Otherwise, start at rail
            self.outOfRailState = self.initialSolution[1:]
            self.outOfRailTime = self.initialSolution[0]
            self.outOfRailTimeIndex = 0
            self.initialDerivative = self.uDot

        self.tInitial = self.initialSolution[0]
        self.solution.append(self.initialSolution)
        self.t = self.solution[-1][0]
        self.ySol = self.solution[-1][1:]

        # Calculate normal and lateral surface wind
        windU = self.env.windVelocityX(self.env.elevation)
        windV = self.env.windVelocityY(self.env.elevation)
        headingRad = heading * np.pi / 180
        self.frontalSurfaceWind = windU * np.sin(headingRad) + windV * np.cos(
            headingRad
        )
        self.lateralSurfaceWind = -windU * np.cos(headingRad) + windV * np.sin(
            headingRad
        )

        # Create known flight phases
        self.flightPhases = FlightPhases()
        self.flightPhases.addPhase(self.tInitial, self.initialDerivative, clear=False)
        self.flightPhases.addPhase(self.maxTime)

        # Simulate flight
        for phase_index, phase in timeIterator(self.flightPhases):
            # print('\nCurrent Flight Phase List')
            # print(self.flightPhases)
            # print('\n\tCurrent Flight Phase')
            # print('\tIndex: ', phase_index, ' | Phase: ', phase)
            # Determine maximum time for this flight phase
            phase.timeBound = self.flightPhases[phase_index + 1].t

            # Evaluate callbacks
            for callback in phase.callbacks:
                callback(self)

            # Create solver for this flight phase
            self.functionEvaluations.append(0)
            phase.solver = integrate.LSODA(
                phase.derivative,
                t0=phase.t,
                y0=self.ySol,
                t_bound=phase.timeBound,
                min_step=self.minTimeStep,
                max_step=self.maxTimeStep,
                rtol=self.rtol,
                atol=self.atol,
            )
            # print('\n\tSolver Initialization Details')
            # print('\tInitial Time: ', phase.t)
            # print('\tInitial State: ', self.ySol)
            # print('\tTime Bound: ', phase.timeBound)
            # print('\tMin Step: ', self.minTimeStep)
            # print('\tMax Step: ', self.maxTimeStep)
            # print('\tTolerances: ', self.rtol, self.atol)

            # Initialize phase time nodes
            phase.timeNodes = TimeNodes()
            # Add first time node to permanent list
            phase.timeNodes.addNode(phase.t, [], [])
            # Add non-overshootable parachute time nodes
            if self.timeOvershoot is False:
                phase.timeNodes.addParachutes(self.parachutes, phase.t, phase.timeBound)
            # Add lst time node to permanent list
            phase.timeNodes.addNode(phase.timeBound, [], [])
            # Sort time nodes
            phase.timeNodes.sort()
            # Merge equal time nodes
            phase.timeNodes.merge()
            # Clear triggers from first time node if necessary
            if phase.clear:
                phase.timeNodes[0].parachutes = []
                phase.timeNodes[0].callbacks = []

            # print('\n\tPhase Time Nodes')
            # print('\tTime Nodes Length: ', str(len(phase.timeNodes)), ' | Time Nodes Preview: ', phase.timeNodes[0:3])

            # Iterate through time nodes
            for node_index, node in timeIterator(phase.timeNodes):
                # print('\n\t\tCurrent Time Node')
                # print('\t\tIndex: ', node_index, ' | Time Node: ', node)
                # Determine time bound for this time node
                node.timeBound = phase.timeNodes[node_index + 1].t
                phase.solver.t_bound = node.timeBound
                phase.solver._lsoda_solver._integrator.rwork[0] = phase.solver.t_bound
                phase.solver._lsoda_solver._integrator.call_args[
                    4
                ] = phase.solver._lsoda_solver._integrator.rwork
                phase.solver.status = "running"

                # Feed required parachute and discrete controller triggers
                for callback in node.callbacks:
                    callback(self)

                for parachute in node.parachutes:
                    # Calculate and save pressure signal
                    pressure = self.env.pressure.getValueOpt(self.ySol[2])
                    parachute.cleanPressureSignal.append([node.t, pressure])
                    # Calculate and save noise
                    noise = parachute.noiseFunction()
                    parachute.noiseSignal.append([node.t, noise])
                    parachute.noisyPressureSignal.append([node.t, pressure + noise])
                    if parachute.trigger(pressure + noise, self.ySol):
                        # print('\nEVENT DETECTED')
                        # print('Parachute Triggered')
                        # print('Name: ', parachute.name, ' | Lag: ', parachute.lag)
                        # Remove parachute from flight parachutes
                        self.parachutes.remove(parachute)
                        # Create flight phase for time after detection and before inflation
                        self.flightPhases.addPhase(
                            node.t, phase.derivative, clear=True, index=phase_index + 1
                        )
                        # Create flight phase for time after inflation
                        callbacks = [
                            lambda self, parachuteCdS=parachute.CdS: setattr(
                                self, "parachuteCdS", parachuteCdS
                            )
                        ]
                        self.flightPhases.addPhase(
                            node.t + parachute.lag,
                            self.uDotParachute,
                            callbacks,
                            clear=False,
                            index=phase_index + 2,
                        )
                        # Prepare to leave loops and start new flight phase
                        phase.timeNodes.flushAfter(node_index)
                        phase.timeNodes.addNode(self.t, [], [])
                        phase.solver.status = "finished"
                        # Save parachute event
                        self.parachuteEvents.append([self.t, parachute])

                # Step through simulation
                while phase.solver.status == "running":
                    # Step
                    phase.solver.step()
                    # Save step result
                    self.solution += [[phase.solver.t, *phase.solver.y]]
                    # Step step metrics
                    self.functionEvaluationsPerTimeStep.append(
                        phase.solver.nfev - self.functionEvaluations[-1]
                    )
                    self.functionEvaluations.append(phase.solver.nfev)
                    self.timeSteps.append(phase.solver.step_size)
                    # Update time and state
                    self.t = phase.solver.t
                    self.ySol = phase.solver.y
                    if verbose:
                        print(
                            "Current Simulation Time: {:3.4f} s".format(self.t),
                            end="\r",
                        )
                    # print('\n\t\t\tCurrent Step Details')
                    # print('\t\t\tIState: ', phase.solver._lsoda_solver._integrator.istate)
                    # print('\t\t\tTime: ', phase.solver.t)
                    # print('\t\t\tAltitude: ', phase.solver.y[2])
                    # print('\t\t\tEvals: ', self.functionEvaluationsPerTimeStep[-1])

                    # Check for first out of rail event
                    if len(self.outOfRailState) == 1 and (
                        self.ySol[0] ** 2
                        + self.ySol[1] ** 2
                        + (self.ySol[2] - self.env.elevation) ** 2
                        >= self.effective1RL**2
                    ):
                        # Rocket is out of rail
                        # Check exactly when it went out using root finding
                        # States before and after
                        # t0 -> 0
                        # print('\nEVENT DETECTED')
                        # print('Rocket is Out of Rail!')
                        # Disconsider elevation
                        self.solution[-2][3] -= self.env.elevation
                        self.solution[-1][3] -= self.env.elevation
                        # Get points
                        y0 = (
                            sum([self.solution[-2][i] ** 2 for i in [1, 2, 3]])
                            - self.effective1RL**2
                        )
                        yp0 = 2 * sum(
                            [
                                self.solution[-2][i] * self.solution[-2][i + 3]
                                for i in [1, 2, 3]
                            ]
                        )
                        t1 = self.solution[-1][0] - self.solution[-2][0]
                        y1 = (
                            sum([self.solution[-1][i] ** 2 for i in [1, 2, 3]])
                            - self.effective1RL**2
                        )
                        yp1 = 2 * sum(
                            [
                                self.solution[-1][i] * self.solution[-1][i + 3]
                                for i in [1, 2, 3]
                            ]
                        )
                        # Put elevation back
                        self.solution[-2][3] += self.env.elevation
                        self.solution[-1][3] += self.env.elevation
                        # Cubic Hermite interpolation (ax**3 + bx**2 + cx + d)
                        D = float(phase.solver.step_size)
                        d = float(y0)
                        c = float(yp0)
                        b = float((3 * y1 - yp1 * D - 2 * c * D - 3 * d) / (D**2))
                        a = float(-(2 * y1 - yp1 * D - c * D - 2 * d) / (D**3)) + 1e-5
                        # Find roots
                        d0 = b**2 - 3 * a * c
                        d1 = 2 * b**3 - 9 * a * b * c + 27 * d * a**2
                        c1 = ((d1 + (d1**2 - 4 * d0**3) ** (0.5)) / 2) ** (1 / 3)
                        t_roots = []
                        for k in [0, 1, 2]:
                            c2 = c1 * (-1 / 2 + 1j * (3**0.5) / 2) ** k
                            t_roots.append(-(1 / (3 * a)) * (b + c2 + d0 / c2))
                        # Find correct root
                        valid_t_root = []
                        for t_root in t_roots:
                            if 0 < t_root.real < t1 and abs(t_root.imag) < 0.001:
                                valid_t_root.append(t_root.real)
                        if len(valid_t_root) > 1:
                            raise ValueError(
                                "Multiple roots found when solving for rail exit time."
                            )
                        elif len(valid_t_root) == 0:
                            raise ValueError(
                                "No valid roots found when solving for rail exit time."
                            )
                        # Determine final state when upper button is going out of rail
                        self.t = valid_t_root[0] + self.solution[-2][0]
                        interpolator = phase.solver.dense_output()
                        self.ySol = interpolator(self.t)
                        self.solution[-1] = [self.t, *self.ySol]
                        self.outOfRailTime = self.t
                        self.outOfRailTimeIndex = len(self.solution) - 1
                        self.outOfRailState = self.ySol
                        self.outOfRailVelocity = (
                            self.ySol[3] ** 2 + self.ySol[4] ** 2 + self.ySol[5] ** 2
                        ) ** (0.5)
                        # Create new flight phase
                        self.flightPhases.addPhase(
                            self.t, self.uDot, index=phase_index + 1
                        )
                        # Prepare to leave loops and start new flight phase
                        phase.timeNodes.flushAfter(node_index)
                        phase.timeNodes.addNode(self.t, [], [])
                        phase.solver.status = "finished"

                    # Check for apogee event
                    if len(self.apogeeState) == 1 and self.ySol[5] < 0:
                        # print('\nPASSIVE EVENT DETECTED')
                        # print('Rocket Has Reached Apogee!')
                        # Apogee reported
                        # Assume linear vz(t) to detect when vz = 0
                        vz0 = self.solution[-2][6]
                        t0 = self.solution[-2][0]
                        vz1 = self.solution[-1][6]
                        t1 = self.solution[-1][0]
                        t_root = -(t1 - t0) * vz0 / (vz1 - vz0) + t0
                        # Fetch state at t_root
                        interpolator = phase.solver.dense_output()
                        self.apogeeState = interpolator(t_root)
                        # Store apogee data
                        self.apogeeTime = t_root
                        self.apogeeX = self.apogeeState[0]
                        self.apogeeY = self.apogeeState[1]
                        self.apogee = self.apogeeState[2]
                        if self.terminateOnApogee:
                            # print('Terminate on Apogee Activated!')
                            self.t = t_root
                            self.tFinal = self.t
                            self.state = self.apogeeState
                            # Roll back solution
                            self.solution[-1] = [self.t, *self.state]
                            # Set last flight phase
                            self.flightPhases.flushAfter(phase_index)
                            self.flightPhases.addPhase(self.t)
                            # Prepare to leave loops and start new flight phase
                            phase.timeNodes.flushAfter(node_index)
                            phase.timeNodes.addNode(self.t, [], [])
                            phase.solver.status = "finished"
                    # Check for impact event
                    if self.ySol[2] < self.env.elevation:
                        # print('\nPASSIVE EVENT DETECTED')
                        # print('Rocket Has Reached Ground!')
                        # Impact reported
                        # Check exactly when it went out using root finding
                        # States before and after
                        # t0 -> 0
                        # Disconsider elevation
                        self.solution[-2][3] -= self.env.elevation
                        self.solution[-1][3] -= self.env.elevation
                        # Get points
                        y0 = self.solution[-2][3]
                        yp0 = self.solution[-2][6]
                        t1 = self.solution[-1][0] - self.solution[-2][0]
                        y1 = self.solution[-1][3]
                        yp1 = self.solution[-1][6]
                        # Put elevation back
                        self.solution[-2][3] += self.env.elevation
                        self.solution[-1][3] += self.env.elevation
                        # Cubic Hermite interpolation (ax**3 + bx**2 + cx + d)
                        D = float(phase.solver.step_size)
                        d = float(y0)
                        c = float(yp0)
                        b = float((3 * y1 - yp1 * D - 2 * c * D - 3 * d) / (D**2))
                        a = float(-(2 * y1 - yp1 * D - c * D - 2 * d) / (D**3))
                        # Find roots
                        d0 = b**2 - 3 * a * c
                        d1 = 2 * b**3 - 9 * a * b * c + 27 * d * a**2
                        c1 = ((d1 + (d1**2 - 4 * d0**3) ** (0.5)) / 2) ** (1 / 3)
                        t_roots = []
                        for k in [0, 1, 2]:
                            c2 = c1 * (-1 / 2 + 1j * (3**0.5) / 2) ** k
                            t_roots.append(-(1 / (3 * a)) * (b + c2 + d0 / c2))
                        # Find correct root
                        valid_t_root = []
                        for t_root in t_roots:
                            if 0 < t_root.real < t1 and abs(t_root.imag) < 0.001:
                                valid_t_root.append(t_root.real)
                        if len(valid_t_root) > 1:
                            raise ValueError(
                                "Multiple roots found when solving for impact time."
                            )
                        # Determine impact state at t_root
                        self.t = valid_t_root[0] + self.solution[-2][0]
                        interpolator = phase.solver.dense_output()
                        self.ySol = interpolator(self.t)
                        # Roll back solution
                        self.solution[-1] = [self.t, *self.ySol]
                        # Save impact state
                        self.impactState = self.ySol
                        self.xImpact = self.impactState[0]
                        self.yImpact = self.impactState[1]
                        self.zImpact = self.impactState[2]
                        self.impactVelocity = self.impactState[5]
                        self.tFinal = self.t
                        # Set last flight phase
                        self.flightPhases.flushAfter(phase_index)
                        self.flightPhases.addPhase(self.t)
                        # Prepare to leave loops and start new flight phase
                        phase.timeNodes.flushAfter(node_index)
                        phase.timeNodes.addNode(self.t, [], [])
                        phase.solver.status = "finished"

                    # List and feed overshootable time nodes
                    if self.timeOvershoot:
                        # Initialize phase overshootable time nodes
                        overshootableNodes = TimeNodes()
                        # Add overshootable parachute time nodes
                        overshootableNodes.addParachutes(
                            self.parachutes, self.solution[-2][0], self.t
                        )
                        # Add last time node (always skipped)
                        overshootableNodes.addNode(self.t, [], [])
                        if len(overshootableNodes) > 1:
                            # Sort overshootable time nodes
                            overshootableNodes.sort()
                            # Merge equal overshootable time nodes
                            overshootableNodes.merge()
                            # Clear if necessary
                            if overshootableNodes[0].t == phase.t and phase.clear:
                                overshootableNodes[0].parachutes = []
                                overshootableNodes[0].callbacks = []
                            # print('\n\t\t\t\tOvershootable Time Nodes')
                            # print('\t\t\t\tInterval: ', self.solution[-2][0], self.t)
                            # print('\t\t\t\tOvershootable Nodes Length: ', str(len(overshootableNodes)), ' | Overshootable Nodes: ', overshootableNodes)
                            # Feed overshootable time nodes trigger
                            interpolator = phase.solver.dense_output()
                            for overshootable_index, overshootableNode in timeIterator(
                                overshootableNodes
                            ):
                                # print('\n\t\t\t\tCurrent Overshootable Node')
                                # print('\t\t\t\tIndex: ', overshootable_index, ' | Overshootable Node: ', overshootableNode)
                                # Calculate state at node time
                                overshootableNode.y = interpolator(overshootableNode.t)
                                # Calculate and save pressure signal
                                pressure = self.env.pressure.getValueOpt(
                                    overshootableNode.y[2]
                                )
                                for parachute in overshootableNode.parachutes:
                                    # Save pressure signal
                                    parachute.cleanPressureSignal.append(
                                        [overshootableNode.t, pressure]
                                    )
                                    # Calculate and save noise
                                    noise = parachute.noiseFunction()
                                    parachute.noiseSignal.append(
                                        [overshootableNode.t, noise]
                                    )
                                    parachute.noisyPressureSignal.append(
                                        [overshootableNode.t, pressure + noise]
                                    )
                                    if parachute.trigger(
                                        pressure + noise, overshootableNode.y
                                    ):
                                        # print('\nEVENT DETECTED')
                                        # print('Parachute Triggered')
                                        # print('Name: ', parachute.name, ' | Lag: ', parachute.lag)
                                        # Remove parachute from flight parachutes
                                        self.parachutes.remove(parachute)
                                        # Create flight phase for time after detection and before inflation
                                        self.flightPhases.addPhase(
                                            overshootableNode.t,
                                            phase.derivative,
                                            clear=True,
                                            index=phase_index + 1,
                                        )
                                        # Create flight phase for time after inflation
                                        callbacks = [
                                            lambda self, parachuteCdS=parachute.CdS: setattr(
                                                self, "parachuteCdS", parachuteCdS
                                            )
                                        ]
                                        self.flightPhases.addPhase(
                                            overshootableNode.t + parachute.lag,
                                            self.uDotParachute,
                                            callbacks,
                                            clear=False,
                                            index=phase_index + 2,
                                        )
                                        # Rollback history
                                        self.t = overshootableNode.t
                                        self.ySol = overshootableNode.y
                                        self.solution[-1] = [
                                            overshootableNode.t,
                                            *overshootableNode.y,
                                        ]
                                        # Prepare to leave loops and start new flight phase
                                        overshootableNodes.flushAfter(
                                            overshootable_index
                                        )
                                        phase.timeNodes.flushAfter(node_index)
                                        phase.timeNodes.addNode(self.t, [], [])
                                        phase.solver.status = "finished"
                                        # Save parachute event
                                        self.parachuteEvents.append([self.t, parachute])

        self.tFinal = self.t
        if verbose:
            print("Simulation Completed at Time: {:3.4f} s".format(self.t))

    def __init_post_process_variables(self):
        """Initialize post-process variables."""
        # Initialize all variables calculated after initialization.
        # Important to do so that MATLAB® can access them
        self.flutterMachNumber = Function(0)
        self.difference = Function(0)
        self.safetyFactor = Function(0)

    def uDotRail1(self, t, u, postProcessing=False):
        """Calculates derivative of u state vector with respect to time
        when rocket is flying in 1 DOF motion in the rail.

        Parameters
        ----------
        t : float
            Time in seconds
        u : list
            State vector defined by u = [x, y, z, vx, vy, vz, e0, e1,
            e2, e3, omega1, omega2, omega3].
        postProcessing : bool, optional
            If True, adds flight data information directly to self
            variables such as self.attackAngle. Default is False.

        Return
        ------
        uDot : list
            State vector defined by uDot = [vx, vy, vz, ax, ay, az,
            e0Dot, e1Dot, e2Dot, e3Dot, alpha1, alpha2, alpha3].

        """
        # Check if post processing mode is on
        if postProcessing:
            # Use uDot post processing code
            return self.uDot(t, u, True)

        # Retrieve integration data
        x, y, z, vx, vy, vz, e0, e1, e2, e3, omega1, omega2, omega3 = u

        # Retrieve important quantities
        # Mass
        M = self.rocket.totalMass.getValueOpt(t)

        # Get freestream speed
        freestreamSpeed = (
            (self.env.windVelocityX.getValueOpt(z) - vx) ** 2
            + (self.env.windVelocityY.getValueOpt(z) - vy) ** 2
            + (vz) ** 2
        ) ** 0.5
        freestreamMach = freestreamSpeed / self.env.speedOfSound.getValueOpt(z)
        dragCoeff = self.rocket.powerOnDrag.getValueOpt(freestreamMach)

        # Calculate Forces
        Thrust = self.rocket.motor.thrust.getValueOpt(t)
        rho = self.env.density.getValueOpt(z)
        R3 = -0.5 * rho * (freestreamSpeed**2) * self.rocket.area * (dragCoeff)

        # Calculate Linear acceleration
        a3 = (R3 + Thrust) / M - (e0**2 - e1**2 - e2**2 + e3**2) * self.env.g
        if a3 > 0:
            ax = 2 * (e1 * e3 + e0 * e2) * a3
            ay = 2 * (e2 * e3 - e0 * e1) * a3
            az = (1 - 2 * (e1**2 + e2**2)) * a3
        else:
            ax, ay, az = 0, 0, 0

        return [vx, vy, vz, ax, ay, az, 0, 0, 0, 0, 0, 0, 0]

    def uDotRail2(self, t, u, postProcessing=False):
        """[Still not implemented] Calculates derivative of u state vector with
        respect to time when rocket is flying in 3 DOF motion in the rail.

        Parameters
        ----------
        t : float
            Time in seconds
        u : list
            State vector defined by u = [x, y, z, vx, vy, vz, e0, e1,
            e2, e3, omega1, omega2, omega3].
        postProcessing : bool, optional
            If True, adds flight data information directly to self
            variables such as self.attackAngle, by default False

        Returns
        -------
        uDot : list
            State vector defined by uDot = [vx, vy, vz, ax, ay, az,
            e0Dot, e1Dot, e2Dot, e3Dot, alpha1, alpha2, alpha3].
        """
        # Hey! We will finish this function later, now we just can use uDot
        return self.uDot(t, u, postProcessing=postProcessing)

    def uDot(self, t, u, postProcessing=False):
        """Calculates derivative of u state vector with respect to time
        when rocket is flying in 6 DOF motion during ascent out of rail
        and descent without parachute.

        Parameters
        ----------
        t : float
            Time in seconds
        u : list
            State vector defined by u = [x, y, z, vx, vy, vz, e0, e1,
            e2, e3, omega1, omega2, omega3].
        postProcessing : bool, optional
            If True, adds flight data information directly to self
            variables such as self.attackAngle, by default False

        Returns
        -------
        uDot : list
            State vector defined by uDot = [vx, vy, vz, ax, ay, az,
            e0Dot, e1Dot, e2Dot, e3Dot, alpha1, alpha2, alpha3].
        """

        # Retrieve integration data
        x, y, z, vx, vy, vz, e0, e1, e2, e3, omega1, omega2, omega3 = u
        # Determine lift force and moment
        R1, R2 = 0, 0
        M1, M2, M3 = 0, 0, 0
        # Determine current behavior
        if t < self.rocket.motor.burnOutTime:
            # Motor burning
            # Retrieve important motor quantities
            # Inertias
            Tz = self.rocket.motor.inertiaZ.getValueOpt(t)
            Ti = self.rocket.motor.inertiaI.getValueOpt(t)
            TzDot = self.rocket.motor.inertiaZDot.getValueOpt(t)
            TiDot = self.rocket.motor.inertiaIDot.getValueOpt(t)
            # Mass
            MtDot = self.rocket.motor.massDot.getValueOpt(t)
            Mt = self.rocket.motor.mass.getValueOpt(t)
            # Thrust
            Thrust = self.rocket.motor.thrust.getValueOpt(t)
            # Off center moment
            M1 += self.rocket.thrustEccentricityX * Thrust
            M2 -= self.rocket.thrustEccentricityY * Thrust
        else:
            # Motor stopped
            # Retrieve important motor quantities
            # Inertias
            Tz, Ti, TzDot, TiDot = 0, 0, 0, 0
            # Mass
            MtDot, Mt = 0, 0
            # Thrust
            Thrust = 0

        # Retrieve important quantities
        # Inertias
        Rz = self.rocket.inertiaZ
        Ri = self.rocket.inertiaI
        # Mass
        Mr = self.rocket.mass
        M = Mt + Mr
        mu = (Mt * Mr) / (Mt + Mr)
        # Geometry
        # b = -self.rocket.distanceRocketPropellant
        b = (
            -(self.rocket.motorPosition - self.rocket.centerOfDryMassPosition)
            * self.rocket._csys
        )
        # c = -self.rocket.distanceRocketNozzle
        c = (
            -(
                self.rocket.motor.nozzlePosition
                + self.rocket.motorPosition
                - self.rocket.centerOfDryMassPosition
            )
            * self.rocket._csys
        )
        a = b * Mt / M
        rN = self.rocket.motor.nozzleRadius
        # Prepare transformation matrix
        a11 = 1 - 2 * (e2**2 + e3**2)
        a12 = 2 * (e1 * e2 - e0 * e3)
        a13 = 2 * (e1 * e3 + e0 * e2)
        a21 = 2 * (e1 * e2 + e0 * e3)
        a22 = 1 - 2 * (e1**2 + e3**2)
        a23 = 2 * (e2 * e3 - e0 * e1)
        a31 = 2 * (e1 * e3 - e0 * e2)
        a32 = 2 * (e2 * e3 + e0 * e1)
        a33 = 1 - 2 * (e1**2 + e2**2)
        # Transformation matrix: (123) -> (XYZ)
        K = [[a11, a12, a13], [a21, a22, a23], [a31, a32, a33]]
        # Transformation matrix: (XYZ) -> (123) or K transpose
        Kt = [[a11, a21, a31], [a12, a22, a32], [a13, a23, a33]]

        # Calculate Forces and Moments
        # Get freestream speed
        windVelocityX = self.env.windVelocityX.getValueOpt(z)
        windVelocityY = self.env.windVelocityY.getValueOpt(z)
        freestreamSpeed = (
            (windVelocityX - vx) ** 2 + (windVelocityY - vy) ** 2 + (vz) ** 2
        ) ** 0.5
        freestreamMach = freestreamSpeed / self.env.speedOfSound.getValueOpt(z)

        # Determine aerodynamics forces
        # Determine Drag Force
        if t < self.rocket.motor.burnOutTime:
            dragCoeff = self.rocket.powerOnDrag.getValueOpt(freestreamMach)
        else:
            dragCoeff = self.rocket.powerOffDrag.getValueOpt(freestreamMach)
        rho = self.env.density.getValueOpt(z)
        R3 = -0.5 * rho * (freestreamSpeed**2) * self.rocket.area * (dragCoeff)
        # Off center moment
        M1 += self.rocket.cpEccentricityY * R3
        M2 -= self.rocket.cpEccentricityX * R3
        # Get rocket velocity in body frame
        vxB = a11 * vx + a21 * vy + a31 * vz
        vyB = a12 * vx + a22 * vy + a32 * vz
        vzB = a13 * vx + a23 * vy + a33 * vz
        # Calculate lift and moment for each component of the rocket
        for aeroSurface, position in self.rocket.aerodynamicSurfaces:
            compCp = (
                position - self.rocket.centerOfDryMassPosition
            ) * self.rocket._csys - aeroSurface.cpz
            surfaceRadius = aeroSurface.rocketRadius
            referenceArea = np.pi * surfaceRadius**2
            # Component absolute velocity in body frame
            compVxB = vxB + compCp * omega2
            compVyB = vyB - compCp * omega1
            compVzB = vzB
            # Wind velocity at component
            compZ = z + compCp
            compWindVx = self.env.windVelocityX.getValueOpt(compZ)
            compWindVy = self.env.windVelocityY.getValueOpt(compZ)
            # Component freestream velocity in body frame
            compWindVxB = a11 * compWindVx + a21 * compWindVy
            compWindVyB = a12 * compWindVx + a22 * compWindVy
            compWindVzB = a13 * compWindVx + a23 * compWindVy
            compStreamVxB = compWindVxB - compVxB
            compStreamVyB = compWindVyB - compVyB
            compStreamVzB = compWindVzB - compVzB
            compStreamSpeed = (
                compStreamVxB**2 + compStreamVyB**2 + compStreamVzB**2
            ) ** 0.5
            # Component attack angle and lift force
            compAttackAngle = 0
            compLift, compLiftXB, compLiftYB = 0, 0, 0
            if compStreamVxB**2 + compStreamVyB**2 != 0:
                # Normalize component stream velocity in body frame
                compStreamVzBn = compStreamVzB / compStreamSpeed
                if -1 * compStreamVzBn < 1:
                    compAttackAngle = np.arccos(-compStreamVzBn)
                    cLift = aeroSurface.cl(compAttackAngle, freestreamMach)
                    cLift = aeroSurface.cl(compAttackAngle, freestreamMach)
                    # Component lift force magnitude
                    compLift = (
                        0.5 * rho * (compStreamSpeed**2) * referenceArea * cLift
                    )
                    # Component lift force components
                    liftDirNorm = (compStreamVxB**2 + compStreamVyB**2) ** 0.5
                    compLiftXB = compLift * (compStreamVxB / liftDirNorm)
                    compLiftYB = compLift * (compStreamVyB / liftDirNorm)
                    # Add to total lift force
                    R1 += compLiftXB
                    R2 += compLiftYB
                    # Add to total moment
                    M1 -= (compCp + a) * compLiftYB
                    M2 += (compCp + a) * compLiftXB
            # Calculates Roll Moment
            try:
                Clfdelta, Cldomega, cantAngleRad = aeroSurface.rollParameters
                M3f = (
                    (1 / 2 * rho * freestreamSpeed**2)
                    * referenceArea
                    * 2
                    * surfaceRadius
                    * Clfdelta(freestreamMach)
                    * cantAngleRad
                )
                M3d = (
                    (1 / 2 * rho * freestreamSpeed)
                    * referenceArea
                    * (2 * surfaceRadius) ** 2
                    * Cldomega(freestreamMach)
                    * omega3
                    / 2
                )
                M3 += M3f - M3d
            except AttributeError:
                pass
        # Calculate derivatives
        # Angular acceleration
        alpha1 = (
            M1
            - (
                omega2 * omega3 * (Rz + Tz - Ri - Ti - mu * b**2)
                + omega1
                * (
                    (TiDot + MtDot * (Mr - 1) * (b / M) ** 2)
                    - MtDot * ((rN / 2) ** 2 + (c - b * mu / Mr) ** 2)
                )
            )
        ) / (Ri + Ti + mu * b**2)
        alpha2 = (
            M2
            - (
                omega1 * omega3 * (Ri + Ti + mu * b**2 - Rz - Tz)
                + omega2
                * (
                    (TiDot + MtDot * (Mr - 1) * (b / M) ** 2)
                    - MtDot * ((rN / 2) ** 2 + (c - b * mu / Mr) ** 2)
                )
            )
        ) / (Ri + Ti + mu * b**2)
        alpha3 = (M3 - omega3 * (TzDot - MtDot * (rN**2) / 2)) / (Rz + Tz)
        # Euler parameters derivative
        e0Dot = 0.5 * (-omega1 * e1 - omega2 * e2 - omega3 * e3)
        e1Dot = 0.5 * (omega1 * e0 + omega3 * e2 - omega2 * e3)
        e2Dot = 0.5 * (omega2 * e0 - omega3 * e1 + omega1 * e3)
        e3Dot = 0.5 * (omega3 * e0 + omega2 * e1 - omega1 * e2)

        # Linear acceleration
        L = [
            (R1 - b * Mt * (omega2**2 + omega3**2) - 2 * c * MtDot * omega2) / M,
            (R2 + b * Mt * (alpha3 + omega1 * omega2) + 2 * c * MtDot * omega1) / M,
            (R3 - b * Mt * (alpha2 - omega1 * omega3) + Thrust) / M,
        ]
        ax, ay, az = np.dot(K, L)
        az -= self.env.g  # Include gravity

        # Create uDot
        uDot = [
            vx,
            vy,
            vz,
            ax,
            ay,
            az,
            e0Dot,
            e1Dot,
            e2Dot,
            e3Dot,
            alpha1,
            alpha2,
            alpha3,
        ]

        if postProcessing:
            # Dynamics variables
            self.R1_list.append([t, R1])
            self.R2_list.append([t, R2])
            self.R3_list.append([t, R3])
            self.M1_list.append([t, M1])
            self.M2_list.append([t, M2])
            self.M3_list.append([t, M3])
            # Atmospheric Conditions
            self.windVelocityX_list.append([t, self.env.windVelocityX.getValueOpt(z)])
            self.windVelocityY_list.append([t, self.env.windVelocityY.getValueOpt(z)])
            self.density_list.append([t, self.env.density.getValueOpt(z)])
            self.dynamicViscosity_list.append(
                [t, self.env.dynamicViscosity.getValueOpt(z)]
            )
            self.pressure_list.append([t, self.env.pressure.getValueOpt(z)])
            self.speedOfSound_list.append([t, self.env.speedOfSound.getValueOpt(z)])

        return uDot

    def uDotParachute(self, t, u, postProcessing=False):
        """Calculates derivative of u state vector with respect to time
        when rocket is flying under parachute. A 3 DOF approximation is
        used.

        Parameters
        ----------
        t : float
            Time in seconds
        u : list
            State vector defined by u = [x, y, z, vx, vy, vz, e0, e1,
            e2, e3, omega1, omega2, omega3].
        postProcessing : bool, optional
            If True, adds flight data information directly to self
            variables such as self.attackAngle. Default is False.

        Return
        ------
        uDot : list
            State vector defined by uDot = [vx, vy, vz, ax, ay, az,
            e0Dot, e1Dot, e2Dot, e3Dot, alpha1, alpha2, alpha3].

        """
        # Parachute data
        CdS = self.parachuteCdS
        ka = 1
        R = 1.5
        rho = self.env.density.getValueOpt(u[2])
        to = 1.2
        ma = ka * rho * (4 / 3) * np.pi * R**3
        mp = self.rocket.mass
        eta = 1
        Rdot = (6 * R * (1 - eta) / (1.2**6)) * (
            (1 - eta) * t**5 + eta * (to**3) * (t**2)
        )
        Rdot = 0
        # Get relevant state data
        x, y, z, vx, vy, vz, e0, e1, e2, e3, omega1, omega2, omega3 = u
        # Get wind data
        windVelocityX = self.env.windVelocityX.getValueOpt(z)
        windVelocityY = self.env.windVelocityY.getValueOpt(z)
        freestreamSpeed = (
            (windVelocityX - vx) ** 2 + (windVelocityY - vy) ** 2 + (vz) ** 2
        ) ** 0.5
        freestreamX = vx - windVelocityX
        freestreamY = vy - windVelocityY
        freestreamZ = vz
        # Determine drag force
        pseudoD = (
            -0.5 * rho * CdS * freestreamSpeed - ka * rho * 4 * np.pi * (R**2) * Rdot
        )
        Dx = pseudoD * freestreamX
        Dy = pseudoD * freestreamY
        Dz = pseudoD * freestreamZ
        ax = Dx / (mp + ma)
        ay = Dy / (mp + ma)
        az = (Dz - 9.8 * mp) / (mp + ma)

        if postProcessing:
            # Dynamics variables
            self.R1_list.append([t, Dx])
            self.R2_list.append([t, Dy])
            self.R3_list.append([t, Dz])
            self.M1_list.append([t, 0])
            self.M2_list.append([t, 0])
            self.M3_list.append([t, 0])
            # Atmospheric Conditions
            self.windVelocityX_list.append([t, self.env.windVelocityX(z)])
            self.windVelocityY_list.append([t, self.env.windVelocityY(z)])
            self.density_list.append([t, self.env.density(z)])
            self.dynamicViscosity_list.append([t, self.env.dynamicViscosity(z)])
            self.pressure_list.append([t, self.env.pressure(z)])
            self.speedOfSound_list.append([t, self.env.speedOfSound(z)])

        return [vx, vy, vz, ax, ay, az, 0, 0, 0, 0, 0, 0, 0]

    @cached_property
    def solutionArray(self):
        """Returns solution array of the rocket flight."""
        return np.array(self.solution)

    @cached_property
    def time(self):
        """Returns time array from solution."""
        return self.solutionArray[:, 0]

    # Process first type of outputs - state vector
    # Transform solution array into Functions
    @funcify_method("Time (s)", "X (m)", "spline", "constant")
    def x(self):
        """Rocket x position as a rocketpy.Function of time."""
        return self.solutionArray[:, [0, 1]]

    @funcify_method("Time (s)", "Y (m)", "spline", "constant")
    def y(self):
        """Rocket y position as a rocketpy.Function of time."""
        return self.solutionArray[:, [0, 2]]

    @funcify_method("Time (s)", "Z (m)", "spline", "constant")
    def z(self):
        """Rocket z position as a rocketpy.Function of time."""
        return self.solutionArray[:, [0, 3]]

    @funcify_method("Time (s)", "Vx (m/s)", "spline", "zero")
    def vx(self):
        """Rocket x velocity as a rocketpy.Function of time."""
        return self.solutionArray[:, [0, 4]]

    @funcify_method("Time (s)", "Vy (m/s)", "spline", "zero")
    def vy(self):
        """Rocket y velocity as a rocketpy.Function of time."""
        return self.solutionArray[:, [0, 5]]

    @funcify_method("Time (s)", "Vz (m/s)", "spline", "zero")
    def vz(self):
        """Rocket z velocity as a rocketpy.Function of time."""
        return self.solutionArray[:, [0, 6]]

    @funcify_method("Time (s)", "e0", "spline", "constant")
    def e0(self):
        """Rocket quaternion e0 as a rocketpy.Function of time."""
        return self.solutionArray[:, [0, 7]]

    @funcify_method("Time (s)", "e1", "spline", "constant")
    def e1(self):
        """Rocket quaternion e1 as a rocketpy.Function of time."""
        return self.solutionArray[:, [0, 8]]

    @funcify_method("Time (s)", "e2", "spline", "constant")
    def e2(self):
        """Rocket quaternion e2 as a rocketpy.Function of time."""
        return self.solutionArray[:, [0, 9]]

    @funcify_method("Time (s)", "e3", "spline", "constant")
    def e3(self):
        """Rocket quaternion e3 as a rocketpy.Function of time."""
        return self.solutionArray[:, [0, 10]]

    @funcify_method("Time (s)", "ω1 (rad/s)", "spline", "zero")
    def w1(self):
        """Rocket angular velocity ω1 as a rocketpy.Function of time."""
        return self.solutionArray[:, [0, 11]]

    @funcify_method("Time (s)", "ω2 (rad/s)", "spline", "zero")
    def w2(self):
        """Rocket angular velocity ω2 as a rocketpy.Function of time."""
        return self.solutionArray[:, [0, 12]]

    @funcify_method("Time (s)", "ω3 (rad/s)", "spline", "zero")
    def w3(self):
        """Rocket angular velocity ω3 as a rocketpy.Function of time."""
        return self.solutionArray[:, [0, 13]]

    # Process second type of outputs - accelerations components
    @funcify_method("Time (s)", "Ax (m/s²)", "spline", "zero")
    def ax(self):
        """Rocket x acceleration as a rocketpy.Function of time."""
        return self.retrieve_acceleration_arrays[0]

    @funcify_method("Time (s)", "Ay (m/s²)", "spline", "zero")
    def ay(self):
        """Rocket y acceleration as a rocketpy.Function of time."""
        return self.retrieve_acceleration_arrays[1]

    @funcify_method("Time (s)", "Az (m/s²)", "spline", "zero")
    def az(self):
        """Rocket z acceleration as a rocketpy.Function of time."""
        return self.retrieve_acceleration_arrays[2]

    @funcify_method("Time (s)", "α1 (rad/s²)", "spline", "zero")
    def alpha1(self):
        """Rocket angular acceleration α1 as a rocketpy.Function of time."""
        return self.retrieve_acceleration_arrays[3]

    @funcify_method("Time (s)", "α2 (rad/s²)", "spline", "zero")
    def alpha2(self):
        """Rocket angular acceleration α2 as a rocketpy.Function of time."""
        return self.retrieve_acceleration_arrays[4]

    @funcify_method("Time (s)", "α3 (rad/s²)", "spline", "zero")
    def alpha3(self):
        """Rocket angular acceleration α3 as a rocketpy.Function of time."""
        return self.retrieve_acceleration_arrays[5]

    # Process third type of outputs - Temporary values
    @funcify_method("Time (s)", "R1 (N)", "spline", "zero")
    def R1(self):
        """Aerodynamic force along the first axis that is perpendicular to the
        rocket's axis of symmetry as a rocketpy.Function of time."""
        return self.retrieve_temporary_values_arrays[0]

    @funcify_method("Time (s)", "R2 (N)", "spline", "zero")
    def R2(self):
        """Aerodynamic force along the second axis that is perpendicular to the
        rocket's axis of symmetry as a rocketpy.Function of time."""
        return self.retrieve_temporary_values_arrays[1]

    @funcify_method("Time (s)", "R3 (N)", "spline", "zero")
    def R3(self):
        """Aerodynamic force along the rocket's axis of symmetry as a rocketpy.Function
        of time."""
        return self.retrieve_temporary_values_arrays[2]

    @funcify_method("Time (s)", "M1 (Nm)", "spline", "zero")
    def M1(self):
        """Aerodynamic bending moment in the same direction as the axis that is
        perpendicular to the rocket's axis of symmetry as a rocketpy.Function of time.
        """
        return self.retrieve_temporary_values_arrays[3]

    @funcify_method("Time (s)", "M2 (Nm)", "spline", "zero")
    def M2(self):
        """Aerodynamic bending moment in the same direction as the axis that is
        perpendicular to the rocket's axis of symmetry as a rocketpy.Function of time.
        """
        return self.retrieve_temporary_values_arrays[4]

    @funcify_method("Time (s)", "M3 (Nm)", "spline", "zero")
    def M3(self):
        """Aerodynamic bending moment in the same direction as the rocket's axis of
        symmetry as a rocketpy.Function of time."""
        return self.retrieve_temporary_values_arrays[5]

    @funcify_method("Time (s)", "Pressure (Pa)", "spline", "constant")
    def pressure(self):
        """Air pressure felt by the rocket as a rocketpy.Function of time."""
        return self.retrieve_temporary_values_arrays[6]

    @funcify_method("Time (s)", "Density (kg/m³)", "spline", "constant")
    def density(self):
        """Air density felt by the rocket as a rocketpy.Function of time."""
        return self.retrieve_temporary_values_arrays[7]

    @funcify_method("Time (s)", "Dynamic Viscosity (Pa s)", "spline", "constant")
    def dynamicViscosity(self):
        """Air dynamic viscosity felt by the rocket as a rocketpy.Function of time."""
        return self.retrieve_temporary_values_arrays[7]

    @funcify_method("Time (s)", "Speed of Sound (m/s)", "spline", "constant")
    def speedOfSound(self):
        """Speed of sound in the air felt by the rocket as a rocketpy.Function of time."""
        return self.retrieve_temporary_values_arrays[9]

    @funcify_method("Time (s)", "Wind Velocity X (East) (m/s)", "spline", "constant")
    def windVelocityX(self):
        """Wind velocity in the X direction (east) as a rocketpy.Function of time."""
        return self.retrieve_temporary_values_arrays[10]

    @funcify_method("Time (s)", "Wind Velocity Y (North) (m/s)", "spline", "constant")
    def windVelocityY(self):
        """Wind velocity in the y direction (north) as a rocketpy.Function of time."""
        return self.retrieve_temporary_values_arrays[11]

    # Process fourth type of output - values calculated from previous outputs

    # Kinematics functions and values
    # Velocity Magnitude
    @funcify_method("Time (s)", "Speed - Velocity Magnitude (m/s)")
    def speed(self):
        """Rocket speed, or velocity magnitude, as a rocketpy.Function of time."""
        return (self.vx**2 + self.vy**2 + self.vz**2) ** 0.5

    @cached_property
    def maxSpeedTime(self):
        """Time at which the rocket reaches its maximum speed."""
        maxSpeedTimeIndex = np.argmax(self.speed[:, 1])
        return self.speed[maxSpeedTimeIndex, 0]

    @cached_property
    def maxSpeed(self):
        """Maximum speed reached by the rocket."""
        return self.speed(self.maxSpeedTime)

    # Accelerations
    @funcify_method("Time (s)", "Acceleration Magnitude (m/s²)")
    def acceleration(self):
        """Rocket acceleration magnitude as a rocketpy.Function of time."""
        return (self.ax**2 + self.ay**2 + self.az**2) ** 0.5

    @cached_property
    def maxAcceleration(self):
        """Maximum acceleration reached by the rocket."""
        maxAccelerationTimeIndex = np.argmax(self.acceleration[:, 1])
        return self.acceleration[maxAccelerationTimeIndex, 1]

    @cached_property
    def maxAccelerationTime(self):
        """Time at which the rocket reaches its maximum acceleration."""
        maxAccelerationTimeIndex = np.argmax(self.acceleration[:, 1])
        return self.acceleration[maxAccelerationTimeIndex, 0]

    @funcify_method("Time (s)", "Horizontal Speed (m/s)")
    def horizontalSpeed(self):
        """Rocket horizontal speed as a rocketpy.Function of time."""
        return (self.vx**2 + self.vy**2) ** 0.5

    # Path Angle
    @funcify_method("Time (s)", "Path Angle (°)", "spline", "constant")
    def pathAngle(self):
        """Rocket path angle as a rocketpy.Function of time."""
        pathAngle = (180 / np.pi) * np.arctan2(
            self.vz[:, 1], self.horizontalSpeed[:, 1]
        )
        return np.column_stack([self.time, pathAngle])

    # Attitude Angle
    @funcify_method("Time (s)", "Attitude Vector X Component")
    def attitudeVectorX(self):
        """Rocket attitude vector X component as a rocketpy.Function of time."""
        return 2 * (self.e1 * self.e3 + self.e0 * self.e2)  # a13

    @funcify_method("Time (s)", "Attitude Vector Y Component")
    def attitudeVectorY(self):
        """Rocket attitude vector Y component as a rocketpy.Function of time."""
        return 2 * (self.e2 * self.e3 - self.e0 * self.e1)  # a23

    @funcify_method("Time (s)", "Attitude Vector Z Component")
    def attitudeVectorZ(self):
        """Rocket attitude vector Z component as a rocketpy.Function of time."""
        return 1 - 2 * (self.e1**2 + self.e2**2)  # a33

    @funcify_method("Time (s)", "Attitude Angle (°)")
    def attitudeAngle(self):
        """Rocket attitude angle as a rocketpy.Function of time."""
        horizontalAttitudeProj = (
            self.attitudeVectorX**2 + self.attitudeVectorY**2
        ) ** 0.5
        attitudeAngle = (180 / np.pi) * np.arctan2(
            self.attitudeVectorZ[:, 1], horizontalAttitudeProj[:, 1]
        )
        attitudeAngle = np.column_stack([self.time, attitudeAngle])
        return attitudeAngle

    # Lateral Attitude Angle
    @funcify_method("Time (s)", "Lateral Attitude Angle (°)")
    def lateralAttitudeAngle(self):
        """Rocket lateral attitude angle as a rocketpy.Function of time."""
        lateralVectorAngle = (np.pi / 180) * (self.heading - 90)
        lateralVectorX = np.sin(lateralVectorAngle)
        lateralVectorY = np.cos(lateralVectorAngle)
        attitudeLateralProj = (
            lateralVectorX * self.attitudeVectorX[:, 1]
            + lateralVectorY * self.attitudeVectorY[:, 1]
        )
        attitudeLateralProjX = attitudeLateralProj * lateralVectorX
        attitudeLateralProjY = attitudeLateralProj * lateralVectorY
        attitudeLateralPlaneProjX = self.attitudeVectorX[:, 1] - attitudeLateralProjX
        attitudeLateralPlaneProjY = self.attitudeVectorY[:, 1] - attitudeLateralProjY
        attitudeLateralPlaneProjZ = self.attitudeVectorZ[:, 1]
        attitudeLateralPlaneProj = (
            attitudeLateralPlaneProjX**2
            + attitudeLateralPlaneProjY**2
            + attitudeLateralPlaneProjZ**2
        ) ** 0.5
        lateralAttitudeAngle = (180 / np.pi) * np.arctan2(
            attitudeLateralProj, attitudeLateralPlaneProj
        )
        lateralAttitudeAngle = np.column_stack([self.time, lateralAttitudeAngle])
        return lateralAttitudeAngle

    # Euler Angles
    @funcify_method("Time (s)", "Precession Angle - ψ (°)", "spline", "constant")
    def psi(self):
        """Precession angle as a rocketpy.Function of time."""
        psi = (180 / np.pi) * (
            np.arctan2(self.e3[:, 1], self.e0[:, 1])
            + np.arctan2(-self.e2[:, 1], -self.e1[:, 1])
        )  # Precession angle
        psi = np.column_stack([self.time, psi])  # Precession angle
        return psi

    @funcify_method("Time (s)", "Spin Angle - φ (°)", "spline", "constant")
    def phi(self):
        """Spin angle as a rocketpy.Function of time."""
        phi = (180 / np.pi) * (
            np.arctan2(self.e3[:, 1], self.e0[:, 1])
            - np.arctan2(-self.e2[:, 1], -self.e1[:, 1])
        )  # Spin angle
        phi = np.column_stack([self.time, phi])  # Spin angle
        return phi

    @funcify_method("Time (s)", "Nutation Angle - θ (°)", "spline", "constant")
    def theta(self):
        """Nutation angle as a rocketpy.Function of time."""
        theta = (
            (180 / np.pi)
            * 2
            * np.arcsin(-((self.e1[:, 1] ** 2 + self.e2[:, 1] ** 2) ** 0.5))
        )  # Nutation angle
        theta = np.column_stack([self.time, theta])  # Nutation angle
        return theta

    # Fluid Mechanics variables
    # Freestream Velocity
    @funcify_method("Time (s)", "Freestream Velocity X (m/s)", "spline", "constant")
    def streamVelocityX(self):
        """Freestream velocity X component as a rocketpy.Function of time."""
        streamVelocityX = np.column_stack(
            (self.time, self.windVelocityX[:, 1] - self.vx[:, 1])
        )
        return streamVelocityX

    @funcify_method("Time (s)", "Freestream Velocity Y (m/s)", "spline", "constant")
    def streamVelocityY(self):
        """Freestream velocity Y component as a rocketpy.Function of time."""
        streamVelocityY = np.column_stack(
            (self.time, self.windVelocityY[:, 1] - self.vy[:, 1])
        )
        return streamVelocityY

    @funcify_method("Time (s)", "Freestream Velocity Z (m/s)", "spline", "constant")
    def streamVelocityZ(self, interpolation="spline", extrapolation="natural"):
        """Freestream velocity Z component as a rocketpy.Function of time."""
        streamVelocityZ = np.column_stack((self.time, -self.vz[:, 1]))
        return streamVelocityZ

    @funcify_method("Time (s)", "Freestream Speed (m/s)", "spline", "constant")
    def freestreamSpeed(self):
        """Freestream speed as a rocketpy.Function of time."""
        freestreamSpeed = (
            self.streamVelocityX**2
            + self.streamVelocityY**2
            + self.streamVelocityZ**2
        ) ** 0.5
        return freestreamSpeed.source

    # Apogee Freestream speed
    @cached_property
    def apogeeFreestreamSpeed(self):
        """Freestream speed at apogee in m/s."""
        return self.freestreamSpeed(self.apogeeTime)

    # Mach Number
    @funcify_method("Time (s)", "Mach Number", "spline", "zero")
    def MachNumber(self):
        """Mach number as a rocketpy.Function of time."""
        return self.freestreamSpeed / self.speedOfSound

    @cached_property
    def maxMachNumberTime(self):
        """Time of maximum Mach number."""
        maxMachNumberTimeIndex = np.argmax(self.MachNumber[:, 1])
        return self.MachNumber[maxMachNumberTimeIndex, 0]

    @cached_property
    def maxMachNumber(self):
        """Maximum Mach number."""
        return self.MachNumber(self.maxMachNumberTime)

    # Reynolds Number
    @funcify_method("Time (s)", "Reynolds Number", "spline", "zero")
    def ReynoldsNumber(self):
        """Reynolds number as a rocketpy.Function of time."""
        return (self.density * self.freestreamSpeed / self.dynamicViscosity) * (
            2 * self.rocket.radius
        )

    @cached_property
    def maxReynoldsNumberTime(self):
        """Time of maximum Reynolds number."""
        maxReynoldsNumberTimeIndex = np.argmax(self.ReynoldsNumber[:, 1])
        return self.ReynoldsNumber[maxReynoldsNumberTimeIndex, 0]

    @cached_property
    def maxReynoldsNumber(self):
        """Maximum Reynolds number."""
        return self.ReynoldsNumber(self.maxReynoldsNumberTime)

    # Dynamic Pressure
    @funcify_method("Time (s)", "Dynamic Pressure (Pa)", "spline", "zero")
    def dynamicPressure(self):
        """Dynamic pressure as a rocketpy.Function of time."""
        return 0.5 * self.density * self.freestreamSpeed**2

    @cached_property
    def maxDynamicPressureTime(self):
        """Time of maximum dynamic pressure."""
        maxDynamicPressureTimeIndex = np.argmax(self.dynamicPressure[:, 1])
        return self.dynamicPressure[maxDynamicPressureTimeIndex, 0]

    @cached_property
    def maxDynamicPressure(self):
        """Maximum dynamic pressure."""
        return self.dynamicPressure(self.maxDynamicPressureTime)

    # Total Pressure
    @funcify_method("Time (s)", "Total Pressure (Pa)", "spline", "zero")
    def totalPressure(self):
        return self.pressure * (1 + 0.2 * self.MachNumber**2) ** (3.5)

    @cached_property
    def maxTotalPressureTime(self):
        """Time of maximum total pressure."""
        maxTotalPressureTimeIndex = np.argmax(self.totalPressure[:, 1])
        return self.totalPressure[maxTotalPressureTimeIndex, 0]

    @cached_property
    def maxTotalPressure(self):
        """Maximum total pressure."""
        return self.totalPressure(self.maxTotalPressureTime)

    # Dynamics functions and variables

    #  Aerodynamic Lift and Drag
    @funcify_method("Time (s)", "Aerodynamic Lift Force (N)", "spline", "zero")
    def aerodynamicLift(self):
        """Aerodynamic lift force as a rocketpy.Function of time."""
        return (self.R1**2 + self.R2**2) ** 0.5

    @funcify_method("Time (s)", "Aerodynamic Drag Force (N)", "spline", "zero")
    def aerodynamicDrag(self):
        """Aerodynamic drag force as a rocketpy.Function of time."""
        return -1 * self.R3

    @funcify_method("Time (s)", "Aerodynamic Bending Moment (Nm)", "spline", "zero")
    def aerodynamicBendingMoment(self):
        """Aerodynamic bending moment as a rocketpy.Function of time."""
        return (self.M1**2 + self.M2**2) ** 0.5

    @funcify_method("Time (s)", "Aerodynamic Spin Moment (Nm)", "spline", "zero")
    def aerodynamicSpinMoment(self):
        """Aerodynamic spin moment as a rocketpy.Function of time."""
        return self.M3

    # Energy
    # Kinetic Energy
    @funcify_method("Time (s)", "Rotational Kinetic Energy (J)", "spline", "zero")
    def rotationalEnergy(self):
<<<<<<< HEAD
        # b = -self.rocket.distanceRocketPropellant
        b = (
            -(self.rocket.motorPosition - self.rocket.centerOfDryMassPosition)
            * self.rocket._csys
        )
=======
        """Rotational kinetic energy as a rocketpy.Function of time."""
        b = -self.rocket.distanceRocketPropellant
>>>>>>> b311fed4
        mu = self.rocket.reducedMass
        Rz = self.rocket.inertiaZ
        Ri = self.rocket.inertiaI
        Tz = self.rocket.motor.inertiaZ
        Ti = self.rocket.motor.inertiaI
        I1, I2, I3 = (Ri + Ti + mu * b**2), (Ri + Ti + mu * b**2), (Rz + Tz)
        # Redefine I1, I2 and I3 time grid to allow for efficient Function algebra
        I1.setDiscreteBasedOnModel(self.w1)
        I2.setDiscreteBasedOnModel(self.w1)
        I3.setDiscreteBasedOnModel(self.w1)
        rotationalEnergy = 0.5 * (
            I1 * self.w1**2 + I2 * self.w2**2 + I3 * self.w3**2
        )
        return rotationalEnergy

    @funcify_method("Time (s)", "Translational Kinetic Energy (J)", "spline", "zero")
    def translationalEnergy(self):
        """Translational kinetic energy as a rocketpy.Function of time."""
        # Redefine totalMass time grid to allow for efficient Function algebra
        totalMass = deepcopy(self.rocket.totalMass)
        totalMass.setDiscreteBasedOnModel(self.vz)
        translationalEnergy = (
            0.5 * totalMass * (self.vx**2 + self.vy**2 + self.vz**2)
        )
        return translationalEnergy

    @funcify_method("Time (s)", "Kinetic Energy (J)", "spline", "zero")
    def kineticEnergy(self):
        """Total kinetic energy as a rocketpy.Function of time."""
        return self.rotationalEnergy + self.translationalEnergy

    # Potential Energy
    @funcify_method("Time (s)", "Potential Energy (J)", "spline", "constant")
    def potentialEnergy(self):
        """Potential energy as a rocketpy.Function of time."""
        # Redefine totalMass time grid to allow for efficient Function algebra
        totalMass = deepcopy(self.rocket.totalMass)
        totalMass.setDiscreteBasedOnModel(self.z)
        # TODO: change calculation method to account for variable gravity
        potentialEnergy = totalMass * self.env.g * self.z
        return potentialEnergy

    # Total Mechanical Energy
    @funcify_method("Time (s)", "Mechanical Energy (J)", "spline", "constant")
    def totalEnergy(self):
        """Total mechanical energy as a rocketpy.Function of time."""
        return self.kineticEnergy + self.potentialEnergy

    # Thrust Power
    @funcify_method("Time (s)", "Thrust Power (W)", "spline", "zero")
    def thrustPower(self):
        """Thrust power as a rocketpy.Function of time."""
        thrust = deepcopy(self.rocket.motor.thrust)
        thrust = thrust.setDiscreteBasedOnModel(self.speed)
        thrustPower = thrust * self.speed
        return thrustPower

    # Drag Power
    @funcify_method("Time (s)", "Drag Power (W)", "spline", "zero")
    def dragPower(self):
        """Drag power as a rocketpy.Function of time."""
        dragPower = self.R3 * self.speed
        dragPower.setOutputs("Drag Power (W)")
        return dragPower

    # Angle of Attack
    @funcify_method("Time (s)", "Angle of Attack (°)", "spline", "constant")
    def angleOfAttack(self):
        """Angle of attack of the rocket with respect to the freestream
        velocity vector."""
        dotProduct = [
            -self.attitudeVectorX.getValueOpt(i) * self.streamVelocityX.getValueOpt(i)
            - self.attitudeVectorY.getValueOpt(i) * self.streamVelocityY.getValueOpt(i)
            - self.attitudeVectorZ.getValueOpt(i) * self.streamVelocityZ.getValueOpt(i)
            for i in self.time
        ]
        # Define freestream speed list
        freestreamSpeed = [self.freestreamSpeed(i) for i in self.time]
        freestreamSpeed = np.nan_to_num(freestreamSpeed)

        # Normalize dot product
        dotProductNormalized = [
            i / j if j > 1e-6 else 0 for i, j in zip(dotProduct, freestreamSpeed)
        ]
        dotProductNormalized = np.nan_to_num(dotProductNormalized)
        dotProductNormalized = np.clip(dotProductNormalized, -1, 1)

        # Calculate angle of attack and convert to degrees
        angleOfAttack = np.rad2deg(np.arccos(dotProductNormalized))
        angleOfAttack = np.column_stack([self.time, angleOfAttack])

        return angleOfAttack

    # Frequency response and stability variables
    @funcify_method("Frequency (Hz)", "ω1 Fourier Amplitude", "spline", "zero")
    def omega1FrequencyResponse(self):
        """Angular velocity 1 frequency response as a rocketpy.Function of frequency,
        as the rocket leaves the launch rail for 5 seconds of flight."""
        return self.w1.toFrequencyDomain(
            self.outOfRailTime, self.outOfRailTime + 5, 100
        )

    @funcify_method("Frequency (Hz)", "ω2 Fourier Amplitude", "spline", "zero")
    def omega2FrequencyResponse(self):
        """Angular velocity 2 frequency response as a rocketpy.Function of frequency,
        as the rocket leaves the launch rail for 5 seconds of flight."""
        return self.w2.toFrequencyDomain(
            self.outOfRailTime, self.outOfRailTime + 5, 100
        )

    @funcify_method("Frequency (Hz)", "ω3 Fourier Amplitude", "spline", "zero")
    def omega3FrequencyResponse(self):
        """Angular velocity 3 frequency response as a rocketpy.Function of frequency,
        as the rocket leaves the launch rail for 5 seconds of flight."""
        return self.w3.toFrequencyDomain(
            self.outOfRailTime, self.outOfRailTime + 5, 100
        )

    @funcify_method(
        "Frequency (Hz)", "Attitude Angle Fourier Amplitude", "spline", "zero"
    )
    def attitudeFrequencyResponse(self):
        """Attitude frequency response as a rocketpy.Function of frequency, as the
        rocket leaves the launch rail for 5 seconds of flight."""
        return self.attitudeAngle.toFrequencyDomain(
            lower=self.outOfRailTime,
            upper=self.outOfRailTime + 5,
            samplingFrequency=100,
        )

    @cached_property
    def staticMargin(self):
        """Static margin of the rocket."""
        return self.rocket.staticMargin

    # Rail Button Forces
    @funcify_method("Time (s)", "Upper Rail Button Normal Force (N)", "spline", "zero")
    def railButton1NormalForce(self):
        """Upper rail button normal force as a rocketpy.Function of time."""
        if isinstance(self.calculate_rail_button_forces, tuple):
            F11, F12 = self.calculate_rail_button_forces[0:2]
        else:
            F11, F12 = self.calculate_rail_button_forces()[0:2]
        alpha = self.rocket.railButtons.angularPosition * (np.pi / 180)
        return F11 * np.cos(alpha) + F12 * np.sin(alpha)

    @funcify_method("Time (s)", "Upper Rail Button Shear Force (N)", "spline", "zero")
    def railButton1ShearForce(self):
        """Upper rail button shear force as a rocketpy.Function of time."""
        if isinstance(self.calculate_rail_button_forces, tuple):
            F11, F12 = self.calculate_rail_button_forces[0:2]
        else:
            F11, F12 = self.calculate_rail_button_forces()[0:2]
        alpha = self.rocket.railButtons.angularPosition * (
            np.pi / 180
        )  # Rail buttons angular position
        return F11 * -np.sin(alpha) + F12 * np.cos(alpha)

    @funcify_method("Time (s)", "Lower Rail Button Normal Force (N)", "spline", "zero")
    def railButton2NormalForce(self):
        """Lower rail button normal force as a rocketpy.Function of time."""
        if isinstance(self.calculate_rail_button_forces, tuple):
            F21, F22 = self.calculate_rail_button_forces[2:4]
        else:
            F21, F22 = self.calculate_rail_button_forces()[2:4]
        alpha = self.rocket.railButtons.angularPosition * (np.pi / 180)
        return F21 * np.cos(alpha) + F22 * np.sin(alpha)

    @funcify_method("Time (s)", "Lower Rail Button Shear Force (N)", "spline", "zero")
    def railButton2ShearForce(self):
        """Lower rail button shear force as a rocketpy.Function of time."""
        if isinstance(self.calculate_rail_button_forces, tuple):
            F21, F22 = self.calculate_rail_button_forces[2:4]
        else:
            F21, F22 = self.calculate_rail_button_forces()[2:4]
        alpha = self.rocket.railButtons.angularPosition * (np.pi / 180)
        return F21 * -np.sin(alpha) + F22 * np.cos(alpha)

    @cached_property
    def maxRailButton1NormalForce(self):
        """Maximum upper rail button normal force, in Newtons."""
        if isinstance(self.calculate_rail_button_forces, tuple):
            F11 = self.calculate_rail_button_forces[0]
        else:
            F11 = self.calculate_rail_button_forces()[0]
        if self.outOfRailTimeIndex == 0:
            return 0
        else:
            return np.max(self.railButton1NormalForce)

    @cached_property
    def maxRailButton1ShearForce(self):
        """Maximum upper rail button shear force, in Newtons."""
        if isinstance(self.calculate_rail_button_forces, tuple):
            F11 = self.calculate_rail_button_forces[0]
        else:
            F11 = self.calculate_rail_button_forces()[0]
        if self.outOfRailTimeIndex == 0:
            return 0
        else:
            return np.max(self.railButton1ShearForce)

    @cached_property
    def maxRailButton2NormalForce(self):
        """Maximum lower rail button normal force, in Newtons."""
        if isinstance(self.calculate_rail_button_forces, tuple):
            F11 = self.calculate_rail_button_forces[0]
        else:
            F11 = self.calculate_rail_button_forces()[0]
        if self.outOfRailTimeIndex == 0:
            return 0
        else:
            return np.max(self.railButton2NormalForce)

    @cached_property
    def maxRailButton2ShearForce(self):
        """Maximum lower rail button shear force, in Newtons."""
        if isinstance(self.calculate_rail_button_forces, tuple):
            F11 = self.calculate_rail_button_forces[0]
        else:
            F11 = self.calculate_rail_button_forces()[0]
        if self.outOfRailTimeIndex == 0:
            return 0
        else:
            return np.max(self.railButton2ShearForce)

    @funcify_method(
        "Time (s)", "Horizontal Distance to Launch Point (m)", "spline", "constant"
    )
    def drift(self):
        """Rocket horizontal distance to tha launch point, in meters, as a
        rocketpy.Function of time."""
        return np.column_stack(
            (self.time, (self.x[:, 1] ** 2 + self.y[:, 1] ** 2) ** 0.5)
        )

        return drift

<<<<<<< HEAD
    @cached_property
    def bearing(self):
        """Rocket bearing compass, in degrees, at each time step.
        Returns
        -------
        bearing: Function
            Rocket bearing, in degrees, at each time step.
        """

        # Get some nicknames
        t = self.x[:, 0]
        x, y = self.x[:, 1], self.y[:, 1]

        # Calculate the bearing and to a Function object
        bearing = (2 * np.pi - np.arctan2(-x, y)) * (180 / np.pi)
        bearing = np.column_stack((t, bearing))
        bearing = Function(
            bearing,
            "Time (s)",
            "Bearing (deg)",
        )
=======
    @funcify_method("Time (s)", "Bearing (°)", "spline", "constant")
    def bearing(self):
        """Rocket bearing compass, in degrees, as a rocketpy.Function of time."""
        x, y = self.x[:, 1], self.y[:, 1]
        bearing = (2 * np.pi - np.arctan2(-x, y)) * (180 / np.pi)
        return np.column_stack((self.time, bearing))
>>>>>>> b311fed4

    @funcify_method("Time (s)", "Latitude (°)", "linear", "constant")
    def latitude(self):
        """Rocket latitude coordinate, in degrees, as a rocketpy.Function of time."""
        lat1 = np.deg2rad(self.env.lat)  # Launch lat point converted to radians

        # Applies the haversine equation to find final lat/lon coordinates
        latitude = np.rad2deg(
            np.arcsin(
                np.sin(lat1) * np.cos(self.drift[:, 1] / self.env.earthRadius)
                + np.cos(lat1)
                * np.sin(self.drift[:, 1] / self.env.earthRadius)
                * np.cos(np.deg2rad(self.bearing[:, 1]))
            )
        )
        return np.column_stack((self.time, latitude))

    @funcify_method("Time (s)", "Longitude (°)", "linear", "constant")
    def longitude(self):
        """Rocket longitude coordinate, in degrees, as a rocketpy.Function of time."""
        lat1 = np.deg2rad(self.env.lat)  # Launch lat point converted to radians
        lon1 = np.deg2rad(self.env.lon)  # Launch lon point converted to radians

        # Applies the haversine equation to find final lat/lon coordinates
        longitude = np.rad2deg(
            lon1
            + np.arctan2(
                np.sin(np.deg2rad(self.bearing[:, 1]))
                * np.sin(self.drift[:, 1] / self.env.earthRadius)
                * np.cos(lat1),
                np.cos(self.drift[:, 1] / self.env.earthRadius)
                - np.sin(lat1) * np.sin(np.deg2rad(self.latitude[:, 1])),
            )
        )

        return np.column_stack((self.time, longitude))

    @cached_property
    def retrieve_acceleration_arrays(self):
        """Retrieve acceleration arrays from the integration scheme

        Parameters
        ----------

        Returns
        -------
        ax: list
            acceleration in x direction
        ay: list
            acceleration in y direction
        az: list
            acceleration in z direction
        alpha1: list
            angular acceleration in x direction
        alpha2: list
            angular acceleration in y direction
        alpha3: list
            angular acceleration in z direction
        """
        # Initialize acceleration arrays
        ax, ay, az = [], [], []
        alpha1, alpha2, alpha3 = [], [], []
        # Go through each time step and calculate accelerations
        # Get flight phases
        for phase_index, phase in self.timeIterator(self.flightPhases):
            initTime = phase.t
            finalTime = self.flightPhases[phase_index + 1].t
            currentDerivative = phase.derivative
            # Call callback functions
            for callback in phase.callbacks:
                callback(self)
            # Loop through time steps in flight phase
            for step in self.solution:  # Can be optimized
                if initTime < step[0] <= finalTime:
                    # Get derivatives
                    uDot = currentDerivative(step[0], step[1:])
                    # Get accelerations
                    ax_value, ay_value, az_value = uDot[3:6]
                    alpha1_value, alpha2_value, alpha3_value = uDot[10:]
                    # Save accelerations
                    ax.append([step[0], ax_value])
                    ay.append([step[0], ay_value])
                    az.append([step[0], az_value])
                    alpha1.append([step[0], alpha1_value])
                    alpha2.append([step[0], alpha2_value])
                    alpha3.append([step[0], alpha3_value])

        return ax, ay, az, alpha1, alpha2, alpha3

    @cached_property
    def retrieve_temporary_values_arrays(self):
        """Retrieve temporary values arrays from the integration scheme.
        Currently, the following temporary values are retrieved:
            - R1
            - R2
            - R3
            - M1
            - M2
            - M3
            - pressure
            - density
            - dynamicViscosity
            - speedOfSound

        Parameters
        ----------
        None

        Returns
        -------
        self.R1_list: list
            R1 values
        self.R2_list: list
            R2 values
        self.R3_list: list
            R3 values are the aerodynamic force values in the rocket's axis direction
        self.M1_list: list
            M1 values
        self.M2_list: list
            Aerodynamic bending moment in ? direction at each time step
        self.M3_list: list
            Aerodynamic bending moment in ? direction at each time step
        self.pressure_list: list
            Air pressure at each time step
        self.density_list: list
            Air density at each time step
        self.dynamicViscosity_list: list
            Dynamic viscosity at each time step
        elf_list._speedOfSound: list
            Speed of sound at each time step
        self.windVelocityX_list: list
            Wind velocity in x direction at each time step
        self.windVelocityY_list: list
            Wind velocity in y direction at each time step
        """

        # Initialize force and atmospheric arrays
        self.R1_list = []
        self.R2_list = []
        self.R3_list = []
        self.M1_list = []
        self.M2_list = []
        self.M3_list = []
        self.pressure_list = []
        self.density_list = []
        self.dynamicViscosity_list = []
        self.speedOfSound_list = []
        self.windVelocityX_list = []
        self.windVelocityY_list = []

        # Go through each time step and calculate forces and atmospheric values
        # Get flight phases
        for phase_index, phase in self.timeIterator(self.flightPhases):
            initTime = phase.t
            finalTime = self.flightPhases[phase_index + 1].t
            currentDerivative = phase.derivative
            # Call callback functions
            for callback in phase.callbacks:
                callback(self)
            # Loop through time steps in flight phase
            for step in self.solution:  # Can be optimized
                if initTime < step[0] <= finalTime or (initTime == 0 and step[0] == 0):
                    # Call derivatives in post processing mode
                    uDot = currentDerivative(step[0], step[1:], postProcessing=True)

        temporary_values = [
            self.R1_list,
            self.R2_list,
            self.R3_list,
            self.M1_list,
            self.M2_list,
            self.M3_list,
            self.pressure_list,
            self.density_list,
            self.dynamicViscosity_list,
            self.speedOfSound_list,
            self.windVelocityX_list,
            self.windVelocityY_list,
        ]

        return temporary_values

    @cached_property
    def calculate_rail_button_forces(self):
        """Calculate the forces applied to the rail buttons while rocket is still
        on the launch rail. It will return 0 if no rail buttons are defined.

        Returns
        -------
        F11: Function
            Rail Button 1 force in the 1 direction
        F12: Function
            Rail Button 1 force in the 2 direction
        F21: Function
            Rail Button 2 force in the 1 direction
        F22: Function
            Rail Button 2 force in the 2 direction
        """
        if self.rocket.railButtons is None:
            warnings.warn(
                "Trying to calculate rail button forces without rail buttons defined."
            )
            return 0, 0, 0, 0
        if self.outOfRailTimeIndex == 0:
            # No rail phase, no rail button forces
            nullForce = 0 * self.R1
            return nullForce, nullForce, nullForce, nullForce

        # Distance from Rail Button 1 (upper) to CM
        D1 = (
            self.rocket.railButtons.position[0] - self.rocket.centerOfDryMassPosition
        ) * self.rocket._csys
        # Distance from Rail Button 2 (lower) to CM
        D2 = (
            self.rocket.railButtons.position[1] - self.rocket.centerOfDryMassPosition
        ) * self.rocket._csys
        F11 = (self.R1 * D2 - self.M2) / (D1 + D2)
        F11.setOutputs("Upper button force direction 1 (m)")
        F12 = (self.R2 * D2 + self.M1) / (D1 + D2)
        F12.setOutputs("Upper button force direction 2 (m)")
        F21 = (self.R1 * D1 + self.M2) / (D1 + D2)
        F21.setOutputs("Lower button force direction 1 (m)")
        F22 = (self.R2 * D1 - self.M1) / (D1 + D2)
        F22.setOutputs("Lower button force direction 2 (m)")

        model = Function(
            F11.source[: self.outOfRailTimeIndex + 1, :],
            interpolation=F11.__interpolation__,
        )

        # Limit force calculation to when rocket is in rail
        F11.setDiscreteBasedOnModel(model)
        F12.setDiscreteBasedOnModel(model)
        F21.setDiscreteBasedOnModel(model)
        F22.setDiscreteBasedOnModel(model)

        return F11, F12, F21, F22

    @cached_property
    def __calculate_pressure_signal(self):
        """Calculate the pressure signal from the pressure sensor.
        It creates a SignalFunction attribute in the parachute object.
        Parachute works as a subclass of Rocket class.

        Returns
        -------
        None
        """
        # Transform parachute sensor feed into functions
        for parachute in self.rocket.parachutes:
            parachute.cleanPressureSignalFunction = Function(
                parachute.cleanPressureSignal,
                "Time (s)",
                "Pressure - Without Noise (Pa)",
                "linear",
            )
            parachute.noisyPressureSignalFunction = Function(
                parachute.noisyPressureSignal,
                "Time (s)",
                "Pressure - With Noise (Pa)",
                "linear",
            )
            parachute.noiseSignalFunction = Function(
                parachute.noiseSignal, "Time (s)", "Pressure Noise (Pa)", "linear"
            )

        return None

    def postProcess(self, interpolation="spline", extrapolation="natural"):
        """Post-process all Flight information produced during
        simulation. Includes the calculation of maximum values,
        calculation of secondary values such as energy and conversion
        of lists to Function objects to facilitate plotting.

        * This method is deprecated and is only kept here for backwards compatibility.
        * All attributes that need to be post processed are computed just in time.

        Parameters
        ----------
        None

        Return
        ------
        None
        """
        # Register post processing
        self.postProcessed = True

        return None

    def info(self):
        """Prints out a summary of the data available about the Flight.

        Parameters
        ----------
        None

        Return
        ------
        None
        """

        # Get index of time before parachute event
        if len(self.parachuteEvents) > 0:
            eventTime = self.parachuteEvents[0][0] + self.parachuteEvents[0][1].lag
            eventTimeIndex = np.nonzero(self.time == eventTime)[0][0]
        else:
            eventTime = self.tFinal
            eventTimeIndex = -1

        # Print surface wind conditions
        print("Surface Wind Conditions\n")
        print("Frontal Surface Wind Speed: {:.2f} m/s".format(self.frontalSurfaceWind))
        print("Lateral Surface Wind Speed: {:.2f} m/s".format(self.lateralSurfaceWind))

        # Print out of rail conditions
        print("\n\n Rail Departure State\n")
        print("Rail Departure Time: {:.3f} s".format(self.outOfRailTime))
        print("Rail Departure Velocity: {:.3f} m/s".format(self.outOfRailVelocity))
        print(
            "Rail Departure Static Margin: {:.3f} c".format(
                self.staticMargin(self.outOfRailTime)
            )
        )
        print(
            "Rail Departure Angle of Attack: {:.3f}°".format(
                self.angleOfAttack(self.outOfRailTime)
            )
        )
        print(
            "Rail Departure Thrust-Weight Ratio: {:.3f}".format(
                self.rocket.thrustToWeight(self.outOfRailTime)
            )
        )
        print(
            "Rail Departure Reynolds Number: {:.3e}".format(
                self.ReynoldsNumber(self.outOfRailTime)
            )
        )

        # Print burnOut conditions
        print("\n\nBurnOut State\n")
        print("BurnOut time: {:.3f} s".format(self.rocket.motor.burnOutTime))
        print(
            "Altitude at burnOut: {:.3f} m (AGL)".format(
                self.z(self.rocket.motor.burnOutTime) - self.env.elevation
            )
        )
        print(
            "Rocket velocity at burnOut: {:.3f} m/s".format(
                self.speed(self.rocket.motor.burnOutTime)
            )
        )
        print(
            "Freestream velocity at burnOut: {:.3f} m/s".format(
                (
                    self.streamVelocityX(self.rocket.motor.burnOutTime) ** 2
                    + self.streamVelocityY(self.rocket.motor.burnOutTime) ** 2
                    + self.streamVelocityZ(self.rocket.motor.burnOutTime) ** 2
                )
                ** 0.5
            )
        )
        print(
            "Mach Number at burnOut: {:.3f}".format(
                self.MachNumber(self.rocket.motor.burnOutTime)
            )
        )
        print(
            "Kinetic energy at burnOut: {:.3e} J".format(
                self.kineticEnergy(self.rocket.motor.burnOutTime)
            )
        )

        # Print apogee conditions
        print("\n\nApogee\n")
        print(
            "Apogee Altitude: {:.3f} m (ASL) | {:.3f} m (AGL)".format(
                self.apogee, self.apogee - self.env.elevation
            )
        )
        print("Apogee Time: {:.3f} s".format(self.apogeeTime))
        print("Apogee Freestream Speed: {:.3f} m/s".format(self.apogeeFreestreamSpeed))

        # Print events registered
        print("\n\nEvents\n")
        if len(self.parachuteEvents) == 0:
            print("No Parachute Events Were Triggered.")
        for event in self.parachuteEvents:
            triggerTime = event[0]
            parachute = event[1]
            openTime = triggerTime + parachute.lag
            velocity = self.freestreamSpeed(openTime)
            altitude = self.z(openTime)
            name = parachute.name.title()
            print(name + " Ejection Triggered at: {:.3f} s".format(triggerTime))
            print(name + " Parachute Inflated at: {:.3f} s".format(openTime))
            print(
                name
                + " Parachute Inflated with Freestream Speed of: {:.3f} m/s".format(
                    velocity
                )
            )
            print(
                name
                + " Parachute Inflated at Height of: {:.3f} m (AGL)".format(
                    altitude - self.env.elevation
                )
            )

        # Print impact conditions
        if len(self.impactState) != 0:
            print("\n\nImpact\n")
            print("X Impact: {:.3f} m".format(self.xImpact))
            print("Y Impact: {:.3f} m".format(self.yImpact))
            print("Time of Impact: {:.3f} s".format(self.tFinal))
            print("Velocity at Impact: {:.3f} m/s".format(self.impactVelocity))
        elif self.terminateOnApogee is False:
            print("\n\nEnd of Simulation\n")
            print("Time: {:.3f} s".format(self.solution[-1][0]))
            print("Altitude: {:.3f} m".format(self.solution[-1][3]))

        # Print maximum values
        print("\n\nMaximum Values\n")
        print(
            "Maximum Speed: {:.3f} m/s at {:.2f} s".format(
                self.maxSpeed, self.maxSpeedTime
            )
        )
        print(
            "Maximum Mach Number: {:.3f} Mach at {:.2f} s".format(
                self.maxMachNumber, self.maxMachNumberTime
            )
        )
        print(
            "Maximum Reynolds Number: {:.3e} at {:.2f} s".format(
                self.maxReynoldsNumber, self.maxReynoldsNumberTime
            )
        )
        print(
            "Maximum Dynamic Pressure: {:.3e} Pa at {:.2f} s".format(
                self.maxDynamicPressure, self.maxDynamicPressureTime
            )
        )
        print(
            "Maximum Acceleration: {:.3f} m/s² at {:.2f} s".format(
                self.maxAcceleration, self.maxAccelerationTime
            )
        )
        print(
            "Maximum Gs: {:.3f} g at {:.2f} s".format(
                self.maxAcceleration / self.env.g, self.maxAccelerationTime
            )
        )
        print(
            "Maximum Upper Rail Button Normal Force: {:.3f} N".format(
                self.maxRailButton1NormalForce
            )
        )
        print(
            "Maximum Upper Rail Button Shear Force: {:.3f} N".format(
                self.maxRailButton1ShearForce
            )
        )
        print(
            "Maximum Lower Rail Button Normal Force: {:.3f} N".format(
                self.maxRailButton2NormalForce
            )
        )
        print(
            "Maximum Lower Rail Button Shear Force: {:.3f} N".format(
                self.maxRailButton2ShearForce
            )
        )

        return None

    def printInitialConditionsData(self):
        """Prints all initial conditions data available about the flight

        Parameters
        ----------
        None

        Return
        ------
        None
        """

        print(
            "Position - x: {:.2f} m | y: {:.2f} m | z: {:.2f} m".format(
                self.x(0), self.y(0), self.z(0)
            )
        )
        print(
            "Velocity - Vx: {:.2f} m/s | Vy: {:.2f} m/s | Vz: {:.2f} m/s".format(
                self.vx(0), self.vy(0), self.vz(0)
            )
        )
        print(
            "Attitude - e0: {:.3f} | e1: {:.3f} | e2: {:.3f} | e3: {:.3f}".format(
                self.e0(0), self.e1(0), self.e2(0), self.e3(0)
            )
        )
        print(
            "Euler Angles - Spin φ : {:.2f}° | Nutation θ: {:.2f}° | Precession ψ: {:.2f}°".format(
                self.phi(0), self.theta(0), self.psi(0)
            )
        )
        print(
            "Angular Velocity - ω1: {:.2f} rad/s | ω2: {:.2f} rad/s| ω3: {:.2f} rad/s".format(
                self.w1(0), self.w2(0), self.w3(0)
            )
        )
        return None

    def printNumericalIntegrationSettings(self):
        """Prints out the Numerical Integration settings

        Parameters
        ----------
        None

        Return
        ------
        None
        """
        print("Maximum Allowed Flight Time: {:f} s".format(self.maxTime))
        print("Maximum Allowed Time Step: {:f} s".format(self.maxTimeStep))
        print("Minimum Allowed Time Step: {:e} s".format(self.minTimeStep))
        print("Relative Error Tolerance: ", self.rtol)
        print("Absolute Error Tolerance: ", self.atol)
        print("Allow Event Overshoot: ", self.timeOvershoot)
        print("Terminate Simulation on Apogee: ", self.terminateOnApogee)
        print("Number of Time Steps Used: ", len(self.timeSteps))
        print(
            "Number of Derivative Functions Evaluation: ",
            sum(self.functionEvaluationsPerTimeStep),
        )
        print(
            "Average Function Evaluations per Time Step: {:3f}".format(
                sum(self.functionEvaluationsPerTimeStep) / len(self.timeSteps)
            )
        )

        return None

    def calculateStallWindVelocity(self, stallAngle):
        """Function to calculate the maximum wind velocity before the angle of
        attack exceeds a desired angle, at the instant of departing rail launch.
        Can be helpful if you know the exact stall angle of all aerodynamics
        surfaces.

        Parameters
        ----------
        stallAngle : float
            Angle, in degrees, for which you would like to know the maximum wind
            speed before the angle of attack exceeds it
        Return
        ------
        None
        """
        vF = self.outOfRailVelocity

        # Convert angle to radians
        theta = self.inclination * 3.14159265359 / 180
        stallAngle = stallAngle * 3.14159265359 / 180

        c = (math.cos(stallAngle) ** 2 - math.cos(theta) ** 2) / math.sin(
            stallAngle
        ) ** 2
        wV = (
            2 * vF * math.cos(theta) / c
            + (
                4 * vF * vF * math.cos(theta) * math.cos(theta) / (c**2)
                + 4 * 1 * vF * vF / c
            )
            ** 0.5
        ) / 2

        # Convert stallAngle to degrees
        stallAngle = stallAngle * 180 / np.pi
        print(
            "Maximum wind velocity at Rail Departure time before angle of attack exceeds {:.3f}°: {:.3f} m/s".format(
                stallAngle, wV
            )
        )

        return None

    def plot3dTrajectory(self):
        """Plot a 3D graph of the trajectory

        Parameters
        ----------
        None

        Return
        ------
        None
        """

        # Get max and min x and y
        maxZ = max(self.z[:, 1] - self.env.elevation)
        maxX = max(self.x[:, 1])
        minX = min(self.x[:, 1])
        maxY = max(self.y[:, 1])
        minY = min(self.y[:, 1])
        maxXY = max(maxX, maxY)
        minXY = min(minX, minY)

        # Create figure
        fig1 = plt.figure(figsize=(9, 9))
        ax1 = plt.subplot(111, projection="3d")
        ax1.plot(self.x[:, 1], self.y[:, 1], zs=0, zdir="z", linestyle="--")
        ax1.plot(
            self.x[:, 1],
            self.z[:, 1] - self.env.elevation,
            zs=minXY,
            zdir="y",
            linestyle="--",
        )
        ax1.plot(
            self.y[:, 1],
            self.z[:, 1] - self.env.elevation,
            zs=minXY,
            zdir="x",
            linestyle="--",
        )
        ax1.plot(
            self.x[:, 1], self.y[:, 1], self.z[:, 1] - self.env.elevation, linewidth="2"
        )
        ax1.scatter(0, 0, 0)
        ax1.set_xlabel("X - East (m)")
        ax1.set_ylabel("Y - North (m)")
        ax1.set_zlabel("Z - Altitude Above Ground Level (m)")
        ax1.set_title("Flight Trajectory")
        ax1.set_zlim3d([0, maxZ])
        ax1.set_ylim3d([minXY, maxXY])
        ax1.set_xlim3d([minXY, maxXY])
        ax1.view_init(15, 45)
        plt.show()

        return None

    def plotLinearKinematicsData(self):
        """Prints out all Kinematics graphs available about the Flight

        Parameters
        ----------
        None

        Return
        ------
        None
        """

        # Velocity and acceleration plots
        fig2 = plt.figure(figsize=(9, 12))

        ax1 = plt.subplot(414)
        ax1.plot(self.vx[:, 0], self.vx[:, 1], color="#ff7f0e")
        ax1.set_xlim(0, self.tFinal)
        ax1.set_title("Velocity X | Acceleration X")
        ax1.set_xlabel("Time (s)")
        ax1.set_ylabel("Velocity X (m/s)", color="#ff7f0e")
        ax1.tick_params("y", colors="#ff7f0e")
        ax1.grid(True)

        ax1up = ax1.twinx()
        ax1up.plot(self.ax[:, 0], self.ax[:, 1], color="#1f77b4")
        ax1up.set_ylabel("Acceleration X (m/s²)", color="#1f77b4")
        ax1up.tick_params("y", colors="#1f77b4")

        ax2 = plt.subplot(413)
        ax2.plot(self.vy[:, 0], self.vy[:, 1], color="#ff7f0e")
        ax2.set_xlim(0, self.tFinal)
        ax2.set_title("Velocity Y | Acceleration Y")
        ax2.set_xlabel("Time (s)")
        ax2.set_ylabel("Velocity Y (m/s)", color="#ff7f0e")
        ax2.tick_params("y", colors="#ff7f0e")
        ax2.grid(True)

        ax2up = ax2.twinx()
        ax2up.plot(self.ay[:, 0], self.ay[:, 1], color="#1f77b4")
        ax2up.set_ylabel("Acceleration Y (m/s²)", color="#1f77b4")
        ax2up.tick_params("y", colors="#1f77b4")

        ax3 = plt.subplot(412)
        ax3.plot(self.vz[:, 0], self.vz[:, 1], color="#ff7f0e")
        ax3.set_xlim(0, self.tFinal)
        ax3.set_title("Velocity Z | Acceleration Z")
        ax3.set_xlabel("Time (s)")
        ax3.set_ylabel("Velocity Z (m/s)", color="#ff7f0e")
        ax3.tick_params("y", colors="#ff7f0e")
        ax3.grid(True)

        ax3up = ax3.twinx()
        ax3up.plot(self.az[:, 0], self.az[:, 1], color="#1f77b4")
        ax3up.set_ylabel("Acceleration Z (m/s²)", color="#1f77b4")
        ax3up.tick_params("y", colors="#1f77b4")

        ax4 = plt.subplot(411)
        ax4.plot(self.speed[:, 0], self.speed[:, 1], color="#ff7f0e")
        ax4.set_xlim(0, self.tFinal)
        ax4.set_title("Velocity Magnitude | Acceleration Magnitude")
        ax4.set_xlabel("Time (s)")
        ax4.set_ylabel("Velocity (m/s)", color="#ff7f0e")
        ax4.tick_params("y", colors="#ff7f0e")
        ax4.grid(True)

        ax4up = ax4.twinx()
        ax4up.plot(self.acceleration[:, 0], self.acceleration[:, 1], color="#1f77b4")
        ax4up.set_ylabel("Acceleration (m/s²)", color="#1f77b4")
        ax4up.tick_params("y", colors="#1f77b4")

        plt.subplots_adjust(hspace=0.5)
        plt.show()
        return None

    def plotAttitudeData(self):
        """Prints out all Angular position graphs available about the Flight

        Parameters
        ----------
        None

        Return
        ------
        None
        """

        # Get index of time before parachute event
        if len(self.parachuteEvents) > 0:
            eventTime = self.parachuteEvents[0][0] + self.parachuteEvents[0][1].lag
            eventTimeIndex = np.nonzero(self.time == eventTime)[0][0]
        else:
            eventTime = self.tFinal
            eventTimeIndex = -1

        # Angular position plots
        fig3 = plt.figure(figsize=(9, 12))

        ax1 = plt.subplot(411)
        ax1.plot(self.e0[:, 0], self.e0[:, 1], label="$e_0$")
        ax1.plot(self.e1[:, 0], self.e1[:, 1], label="$e_1$")
        ax1.plot(self.e2[:, 0], self.e2[:, 1], label="$e_2$")
        ax1.plot(self.e3[:, 0], self.e3[:, 1], label="$e_3$")
        ax1.set_xlim(0, eventTime)
        ax1.set_xlabel("Time (s)")
        ax1.set_ylabel("Euler Parameters")
        ax1.set_title("Euler Parameters")
        ax1.legend()
        ax1.grid(True)

        ax2 = plt.subplot(412)
        ax2.plot(self.psi[:, 0], self.psi[:, 1])
        ax2.set_xlim(0, eventTime)
        ax2.set_xlabel("Time (s)")
        ax2.set_ylabel("ψ (°)")
        ax2.set_title("Euler Precession Angle")
        ax2.grid(True)

        ax3 = plt.subplot(413)
        ax3.plot(self.theta[:, 0], self.theta[:, 1], label="θ - Nutation")
        ax3.set_xlim(0, eventTime)
        ax3.set_xlabel("Time (s)")
        ax3.set_ylabel("θ (°)")
        ax3.set_title("Euler Nutation Angle")
        ax3.grid(True)

        ax4 = plt.subplot(414)
        ax4.plot(self.phi[:, 0], self.phi[:, 1], label="φ - Spin")
        ax4.set_xlim(0, eventTime)
        ax4.set_xlabel("Time (s)")
        ax4.set_ylabel("φ (°)")
        ax4.set_title("Euler Spin Angle")
        ax4.grid(True)

        plt.subplots_adjust(hspace=0.5)
        plt.show()

        return None

    def plotFlightPathAngleData(self):
        """Prints out Flight path and Rocket Attitude angle graphs available
        about the Flight

        Parameters
        ----------
        None

        Return
        ------
        None
        """

        # Get index of time before parachute event
        if len(self.parachuteEvents) > 0:
            eventTime = self.parachuteEvents[0][0] + self.parachuteEvents[0][1].lag
            eventTimeIndex = np.nonzero(self.time == eventTime)[0][0]
        else:
            eventTime = self.tFinal
            eventTimeIndex = -1

        # Path, Attitude and Lateral Attitude Angle
        # Angular position plots
        fig5 = plt.figure(figsize=(9, 6))

        ax1 = plt.subplot(211)
        ax1.plot(self.pathAngle[:, 0], self.pathAngle[:, 1], label="Flight Path Angle")
        ax1.plot(
            self.attitudeAngle[:, 0],
            self.attitudeAngle[:, 1],
            label="Rocket Attitude Angle",
        )
        ax1.set_xlim(0, eventTime)
        ax1.legend()
        ax1.grid(True)
        ax1.set_xlabel("Time (s)")
        ax1.set_ylabel("Angle (°)")
        ax1.set_title("Flight Path and Attitude Angle")

        ax2 = plt.subplot(212)
        ax2.plot(self.lateralAttitudeAngle[:, 0], self.lateralAttitudeAngle[:, 1])
        ax2.set_xlim(0, eventTime)
        ax2.set_xlabel("Time (s)")
        ax2.set_ylabel("Lateral Attitude Angle (°)")
        ax2.set_title("Lateral Attitude Angle")
        ax2.grid(True)

        plt.subplots_adjust(hspace=0.5)
        plt.show()

        return None

    def plotAngularKinematicsData(self):
        """Prints out all Angular velocity and acceleration graphs available
        about the Flight

        Parameters
        ----------
        None

        Return
        ------
        None
        """

        # Get index of time before parachute event
        if len(self.parachuteEvents) > 0:
            eventTime = self.parachuteEvents[0][0] + self.parachuteEvents[0][1].lag
            eventTimeIndex = np.nonzero(self.time == eventTime)[0][0]
        else:
            eventTime = self.tFinal
            eventTimeIndex = -1

        # Angular velocity and acceleration plots
        fig4 = plt.figure(figsize=(9, 9))
        ax1 = plt.subplot(311)
        ax1.plot(self.w1[:, 0], self.w1[:, 1], color="#ff7f0e")
        ax1.set_xlim(0, eventTime)
        ax1.set_xlabel("Time (s)")
        ax1.set_ylabel(r"Angular Velocity - ${\omega_1}$ (rad/s)", color="#ff7f0e")
        ax1.set_title(
            r"Angular Velocity ${\omega_1}$ | Angular Acceleration ${\alpha_1}$"
        )
        ax1.tick_params("y", colors="#ff7f0e")
        ax1.grid(True)

        ax1up = ax1.twinx()
        ax1up.plot(self.alpha1[:, 0], self.alpha1[:, 1], color="#1f77b4")
        ax1up.set_ylabel(
            r"Angular Acceleration - ${\alpha_1}$ (rad/s²)", color="#1f77b4"
        )
        ax1up.tick_params("y", colors="#1f77b4")

        ax2 = plt.subplot(312)
        ax2.plot(self.w2[:, 0], self.w2[:, 1], color="#ff7f0e")
        ax2.set_xlim(0, eventTime)
        ax2.set_xlabel("Time (s)")
        ax2.set_ylabel(r"Angular Velocity - ${\omega_2}$ (rad/s)", color="#ff7f0e")
        ax2.set_title(
            r"Angular Velocity ${\omega_2}$ | Angular Acceleration ${\alpha_2}$"
        )
        ax2.tick_params("y", colors="#ff7f0e")
        ax2.grid(True)

        ax2up = ax2.twinx()
        ax2up.plot(self.alpha2[:, 0], self.alpha2[:, 1], color="#1f77b4")
        ax2up.set_ylabel(
            r"Angular Acceleration - ${\alpha_2}$ (rad/s²)", color="#1f77b4"
        )
        ax2up.tick_params("y", colors="#1f77b4")

        ax3 = plt.subplot(313)
        ax3.plot(self.w3[:, 0], self.w3[:, 1], color="#ff7f0e")
        ax3.set_xlim(0, eventTime)
        ax3.set_xlabel("Time (s)")
        ax3.set_ylabel(r"Angular Velocity - ${\omega_3}$ (rad/s)", color="#ff7f0e")
        ax3.set_title(
            r"Angular Velocity ${\omega_3}$ | Angular Acceleration ${\alpha_3}$"
        )
        ax3.tick_params("y", colors="#ff7f0e")
        ax3.grid(True)

        ax3up = ax3.twinx()
        ax3up.plot(self.alpha3[:, 0], self.alpha3[:, 1], color="#1f77b4")
        ax3up.set_ylabel(
            r"Angular Acceleration - ${\alpha_3}$ (rad/s²)", color="#1f77b4"
        )
        ax3up.tick_params("y", colors="#1f77b4")

        plt.subplots_adjust(hspace=0.5)
        plt.show()

        return None

    def plotTrajectoryForceData(self):
        """Prints out all Forces and Moments graphs available about the Flight

        Parameters
        ----------
        None

        Return
        ------
        None
        """

        # Get index of time before parachute event
        if len(self.parachuteEvents) > 0:
            eventTime = self.parachuteEvents[0][0] + self.parachuteEvents[0][1].lag
            eventTimeIndex = np.nonzero(self.time == eventTime)[0][0]
        else:
            eventTime = self.tFinal
            eventTimeIndex = -1

        # Rail Button Forces
        fig6 = plt.figure(figsize=(9, 6))

        ax1 = plt.subplot(211)
        ax1.plot(
            self.railButton1NormalForce[:, 0],
            self.railButton1NormalForce[:, 1],
            label="Upper Rail Button",
        )
        ax1.plot(
            self.railButton2NormalForce[:, 0],
            self.railButton2NormalForce[:, 1],
            label="Lower Rail Button",
        )
        ax1.set_xlim(0, self.outOfRailTime if self.outOfRailTime > 0 else self.tFinal)
        ax1.legend()
        ax1.grid(True)
        ax1.set_xlabel("Time (s)")
        ax1.set_ylabel("Normal Force (N)")
        ax1.set_title("Rail Buttons Normal Force")

        ax2 = plt.subplot(212)
        ax2.plot(
            self.railButton1ShearForce[:, 0],
            self.railButton1ShearForce[:, 1],
            label="Upper Rail Button",
        )
        ax2.plot(
            self.railButton2ShearForce[:, 0],
            self.railButton2ShearForce[:, 1],
            label="Lower Rail Button",
        )
        ax2.set_xlim(0, self.outOfRailTime if self.outOfRailTime > 0 else self.tFinal)
        ax2.legend()
        ax2.grid(True)
        ax2.set_xlabel("Time (s)")
        ax2.set_ylabel("Shear Force (N)")
        ax2.set_title("Rail Buttons Shear Force")

        plt.subplots_adjust(hspace=0.5)
        plt.show()

        # Aerodynamic force and moment plots
        fig7 = plt.figure(figsize=(9, 12))

        ax1 = plt.subplot(411)
        ax1.plot(
            self.aerodynamicLift[:eventTimeIndex, 0],
            self.aerodynamicLift[:eventTimeIndex, 1],
            label="Resultant",
        )
        ax1.plot(self.R1[:eventTimeIndex, 0], self.R1[:eventTimeIndex, 1], label="R1")
        ax1.plot(self.R2[:eventTimeIndex, 0], self.R2[:eventTimeIndex, 1], label="R2")
        ax1.set_xlim(0, eventTime)
        ax1.legend()
        ax1.set_xlabel("Time (s)")
        ax1.set_ylabel("Lift Force (N)")
        ax1.set_title("Aerodynamic Lift Resultant Force")
        ax1.grid()

        ax2 = plt.subplot(412)
        ax2.plot(
            self.aerodynamicDrag[:eventTimeIndex, 0],
            self.aerodynamicDrag[:eventTimeIndex, 1],
        )
        ax2.set_xlim(0, eventTime)
        ax2.set_xlabel("Time (s)")
        ax2.set_ylabel("Drag Force (N)")
        ax2.set_title("Aerodynamic Drag Force")
        ax2.grid()

        ax3 = plt.subplot(413)
        ax3.plot(
            self.aerodynamicBendingMoment[:eventTimeIndex, 0],
            self.aerodynamicBendingMoment[:eventTimeIndex, 1],
            label="Resultant",
        )
        ax3.plot(self.M1[:eventTimeIndex, 0], self.M1[:eventTimeIndex, 1], label="M1")
        ax3.plot(self.M2[:eventTimeIndex, 0], self.M2[:eventTimeIndex, 1], label="M2")
        ax3.set_xlim(0, eventTime)
        ax3.legend()
        ax3.set_xlabel("Time (s)")
        ax3.set_ylabel("Bending Moment (N m)")
        ax3.set_title("Aerodynamic Bending Resultant Moment")
        ax3.grid()

        ax4 = plt.subplot(414)
        ax4.plot(
            self.aerodynamicSpinMoment[:eventTimeIndex, 0],
            self.aerodynamicSpinMoment[:eventTimeIndex, 1],
        )
        ax4.set_xlim(0, eventTime)
        ax4.set_xlabel("Time (s)")
        ax4.set_ylabel("Spin Moment (N m)")
        ax4.set_title("Aerodynamic Spin Moment")
        ax4.grid()

        plt.subplots_adjust(hspace=0.5)
        plt.show()

        return None

    def plotEnergyData(self):
        """Prints out all Energy components graphs available about the Flight

        Returns
        -------
        None
        """
        # Get index of time before parachute event
        if len(self.parachuteEvents) > 0:
            eventTime = self.parachuteEvents[0][0] + self.parachuteEvents[0][1].lag
            eventTimeIndex = np.nonzero(self.time == eventTime)[0][0]
        else:
            eventTime = self.tFinal
            eventTimeIndex = -1

        fig8 = plt.figure(figsize=(9, 9))

        ax1 = plt.subplot(411)
        ax1.plot(
            self.kineticEnergy[:, 0], self.kineticEnergy[:, 1], label="Kinetic Energy"
        )
        ax1.plot(
            self.rotationalEnergy[:, 0],
            self.rotationalEnergy[:, 1],
            label="Rotational Energy",
        )
        ax1.plot(
            self.translationalEnergy[:, 0],
            self.translationalEnergy[:, 1],
            label="Translational Energy",
        )
        ax1.set_xlim(0, self.apogeeTime if self.apogeeTime != 0.0 else self.tFinal)
        ax1.ticklabel_format(style="sci", axis="y", scilimits=(0, 0))
        ax1.set_title("Kinetic Energy Components")
        ax1.set_xlabel("Time (s)")
        ax1.set_ylabel("Energy (J)")

        ax1.legend()
        ax1.grid()

        ax2 = plt.subplot(412)
        ax2.plot(self.totalEnergy[:, 0], self.totalEnergy[:, 1], label="Total Energy")
        ax2.plot(
            self.kineticEnergy[:, 0], self.kineticEnergy[:, 1], label="Kinetic Energy"
        )
        ax2.plot(
            self.potentialEnergy[:, 0],
            self.potentialEnergy[:, 1],
            label="Potential Energy",
        )
        ax2.set_xlim(0, self.apogeeTime if self.apogeeTime != 0.0 else self.tFinal)
        ax2.ticklabel_format(style="sci", axis="y", scilimits=(0, 0))
        ax2.set_title("Total Mechanical Energy Components")
        ax2.set_xlabel("Time (s)")
        ax2.set_ylabel("Energy (J)")
        ax2.legend()
        ax2.grid()

        ax3 = plt.subplot(413)
        ax3.plot(self.thrustPower[:, 0], self.thrustPower[:, 1], label="|Thrust Power|")
        ax3.set_xlim(0, self.rocket.motor.burnOutTime)
        ax3.ticklabel_format(style="sci", axis="y", scilimits=(0, 0))
        ax3.set_title("Thrust Absolute Power")
        ax3.set_xlabel("Time (s)")
        ax3.set_ylabel("Power (W)")
        ax3.legend()
        ax3.grid()

        ax4 = plt.subplot(414)
        ax4.plot(self.dragPower[:, 0], -self.dragPower[:, 1], label="|Drag Power|")
        ax4.set_xlim(0, self.apogeeTime if self.apogeeTime != 0.0 else self.tFinal)
        ax3.ticklabel_format(style="sci", axis="y", scilimits=(0, 0))
        ax4.set_title("Drag Absolute Power")
        ax4.set_xlabel("Time (s)")
        ax4.set_ylabel("Power (W)")
        ax4.legend()
        ax4.grid()

        plt.subplots_adjust(hspace=1)
        plt.show()

        return None

    def plotFluidMechanicsData(self):
        """Prints out a summary of the Fluid Mechanics graphs available about
        the Flight

        Parameters
        ----------
        None

        Return
        ------
        None
        """

        # Trajectory Fluid Mechanics Plots
        fig10 = plt.figure(figsize=(9, 12))

        ax1 = plt.subplot(411)
        ax1.plot(self.MachNumber[:, 0], self.MachNumber[:, 1])
        ax1.set_xlim(0, self.tFinal)
        ax1.set_title("Mach Number")
        ax1.set_xlabel("Time (s)")
        ax1.set_ylabel("Mach Number")
        ax1.grid()

        ax2 = plt.subplot(412)
        ax2.plot(self.ReynoldsNumber[:, 0], self.ReynoldsNumber[:, 1])
        ax2.set_xlim(0, self.tFinal)
        ax2.ticklabel_format(style="sci", axis="y", scilimits=(0, 0))
        ax2.set_title("Reynolds Number")
        ax2.set_xlabel("Time (s)")
        ax2.set_ylabel("Reynolds Number")
        ax2.grid()

        ax3 = plt.subplot(413)
        ax3.plot(
            self.dynamicPressure[:, 0],
            self.dynamicPressure[:, 1],
            label="Dynamic Pressure",
        )
        ax3.plot(
            self.totalPressure[:, 0], self.totalPressure[:, 1], label="Total Pressure"
        )
        ax3.plot(self.pressure[:, 0], self.pressure[:, 1], label="Static Pressure")
        ax3.set_xlim(0, self.tFinal)
        ax3.legend()
        ax3.ticklabel_format(style="sci", axis="y", scilimits=(0, 0))
        ax3.set_title("Total and Dynamic Pressure")
        ax3.set_xlabel("Time (s)")
        ax3.set_ylabel("Pressure (Pa)")
        ax3.grid()

        ax4 = plt.subplot(414)
        ax4.plot(self.angleOfAttack[:, 0], self.angleOfAttack[:, 1])
        # Make sure bottom and top limits are different
        if self.outOfRailTime * self.angleOfAttack(self.outOfRailTime) != 0:
            ax4.set_xlim(self.outOfRailTime, 10 * self.outOfRailTime + 1)
            ax4.set_ylim(0, self.angleOfAttack(self.outOfRailTime))
        ax4.set_title("Angle of Attack")
        ax4.set_xlabel("Time (s)")
        ax4.set_ylabel("Angle of Attack (°)")
        ax4.grid()

        plt.subplots_adjust(hspace=0.5)
        plt.show()

        return None

    def calculateFinFlutterAnalysis(self, finThickness, shearModulus):
        """Calculate, create and plot the Fin Flutter velocity, based on the
        pressure profile provided by Atmospheric model selected. It considers the
        Flutter Boundary Equation that is based on a calculation published in
        NACA Technical Paper 4197.
        Be careful, these results are only estimates of a real problem and may
        not be useful for fins made from non-isotropic materials. These results
        should not be used as a way to fully prove the safety of any rocket's fins.
        IMPORTANT: This function works if only a single set of fins is added.

        Parameters
        ----------
        finThickness : float
            The fin thickness, in meters
        shearModulus : float
            Shear Modulus of fins' material, must be given in Pascal

        Return
        ------
        None
        """

        s = (self.rocket.tipChord + self.rocket.rootChord) * self.rocket.span / 2
        ar = self.rocket.span * self.rocket.span / s
        la = self.rocket.tipChord / self.rocket.rootChord

        # Calculate the Fin Flutter Mach Number
        self.flutterMachNumber = (
            (shearModulus * 2 * (ar + 2) * (finThickness / self.rocket.rootChord) ** 3)
            / (1.337 * (ar**3) * (la + 1) * self.pressure)
        ) ** 0.5

        # Calculate difference between Fin Flutter Mach Number and the Rocket Speed
        self.difference = self.flutterMachNumber - self.MachNumber

        # Calculate a safety factor for flutter
        self.safetyFactor = self.flutterMachNumber / self.MachNumber

        # Calculate the minimum Fin Flutter Mach Number and Velocity
        # Calculate the time and height of minimum Fin Flutter Mach Number
        minflutterMachNumberTimeIndex = np.argmin(self.flutterMachNumber[:, 1])
        minflutterMachNumber = self.flutterMachNumber[minflutterMachNumberTimeIndex, 1]
        minMFTime = self.flutterMachNumber[minflutterMachNumberTimeIndex, 0]
        minMFHeight = self.z(minMFTime) - self.env.elevation
        minMFVelocity = minflutterMachNumber * self.env.speedOfSound(minMFHeight)

        # Calculate minimum difference between Fin Flutter Mach Number and the Rocket Speed
        # Calculate the time and height of the difference ...
        minDifferenceTimeIndex = np.argmin(self.difference[:, 1])
        minDif = self.difference[minDifferenceTimeIndex, 1]
        minDifTime = self.difference[minDifferenceTimeIndex, 0]
        minDifHeight = self.z(minDifTime) - self.env.elevation
        minDifVelocity = minDif * self.env.speedOfSound(minDifHeight)

        # Calculate the minimum Fin Flutter Safety factor
        # Calculate the time and height of minimum Fin Flutter Safety factor
        minSFTimeIndex = np.argmin(self.safetyFactor[:, 1])
        minSF = self.safetyFactor[minSFTimeIndex, 1]
        minSFTime = self.safetyFactor[minSFTimeIndex, 0]
        minSFHeight = self.z(minSFTime) - self.env.elevation

        # Print fin's geometric parameters
        print("Fin's geometric parameters")
        print("Surface area (S): {:.4f} m2".format(s))
        print("Aspect ratio (AR): {:.3f}".format(ar))
        print("TipChord/RootChord = \u03BB = {:.3f}".format(la))
        print("Fin Thickness: {:.5f} m".format(finThickness))

        # Print fin's material properties
        print("\n\nFin's material properties")
        print("Shear Modulus (G): {:.3e} Pa".format(shearModulus))

        # Print a summary of the Fin Flutter Analysis
        print("\n\nFin Flutter Analysis")
        print(
            "Minimum Fin Flutter Velocity: {:.3f} m/s at {:.2f} s".format(
                minMFVelocity, minMFTime
            )
        )
        print("Minimum Fin Flutter Mach Number: {:.3f} ".format(minflutterMachNumber))
        # print(
        #    "Altitude of minimum Fin Flutter Velocity: {:.3f} m (AGL)".format(
        #        minMFHeight
        #    )
        # )
        print(
            "Minimum of (Fin Flutter Mach Number - Rocket Speed): {:.3f} m/s at {:.2f} s".format(
                minDifVelocity, minDifTime
            )
        )
        print(
            "Minimum of (Fin Flutter Mach Number - Rocket Speed): {:.3f} Mach at {:.2f} s".format(
                minDif, minDifTime
            )
        )
        # print(
        #    "Altitude of minimum (Fin Flutter Mach Number - Rocket Speed): {:.3f} m (AGL)".format(
        #        minDifHeight
        #    )
        # )
        print(
            "Minimum Fin Flutter Safety Factor: {:.3f} at {:.2f} s".format(
                minSF, minSFTime
            )
        )
        print(
            "Altitude of minimum Fin Flutter Safety Factor: {:.3f} m (AGL)\n\n".format(
                minSFHeight
            )
        )

        # Create plots
        fig12 = plt.figure(figsize=(6, 9))
        ax1 = plt.subplot(311)
        ax1.plot()
        ax1.plot(
            self.flutterMachNumber[:, 0],
            self.flutterMachNumber[:, 1],
            label="Fin flutter Mach Number",
        )
        ax1.plot(
            self.MachNumber[:, 0],
            self.MachNumber[:, 1],
            label="Rocket Freestream Speed",
        )
        ax1.set_xlim(0, self.apogeeTime if self.apogeeTime != 0.0 else self.tFinal)
        ax1.set_title("Fin Flutter Mach Number x Time(s)")
        ax1.set_xlabel("Time (s)")
        ax1.set_ylabel("Mach")
        ax1.legend()
        ax1.grid(True)

        ax2 = plt.subplot(312)
        ax2.plot(self.difference[:, 0], self.difference[:, 1])
        ax2.set_xlim(0, self.apogeeTime if self.apogeeTime != 0.0 else self.tFinal)
        ax2.set_title("Mach flutter - Freestream velocity")
        ax2.set_xlabel("Time (s)")
        ax2.set_ylabel("Mach")
        ax2.grid()

        ax3 = plt.subplot(313)
        ax3.plot(self.safetyFactor[:, 0], self.safetyFactor[:, 1])
        ax3.set_xlim(self.outOfRailTime, self.apogeeTime)
        ax3.set_ylim(0, 6)
        ax3.set_title("Fin Flutter Safety Factor")
        ax3.set_xlabel("Time (s)")
        ax3.set_ylabel("Safety Factor")
        ax3.grid()

        plt.subplots_adjust(hspace=0.5)
        plt.show()

        return None

    def plotStabilityAndControlData(self):
        """Prints out Rocket Stability and Control parameters graphs available
        about the Flight

        Parameters
        ----------
        None

        Return
        ------
        None
        """

        fig9 = plt.figure(figsize=(9, 6))

        ax1 = plt.subplot(211)
        ax1.plot(self.staticMargin[:, 0], self.staticMargin[:, 1])
        ax1.set_xlim(0, self.staticMargin[:, 0][-1])
        ax1.set_title("Static Margin")
        ax1.set_xlabel("Time (s)")
        ax1.set_ylabel("Static Margin (c)")
        ax1.grid()

        ax2 = plt.subplot(212)
        maxAttitude = max(self.attitudeFrequencyResponse[:, 1])
        maxAttitude = maxAttitude if maxAttitude != 0 else 1
        ax2.plot(
            self.attitudeFrequencyResponse[:, 0],
            self.attitudeFrequencyResponse[:, 1] / maxAttitude,
            label="Attitude Angle",
        )
        maxOmega1 = max(self.omega1FrequencyResponse[:, 1])
        maxOmega1 = maxOmega1 if maxOmega1 != 0 else 1
        ax2.plot(
            self.omega1FrequencyResponse[:, 0],
            self.omega1FrequencyResponse[:, 1] / maxOmega1,
            label=r"$\omega_1$",
        )
        maxOmega2 = max(self.omega2FrequencyResponse[:, 1])
        maxOmega2 = maxOmega2 if maxOmega2 != 0 else 1
        ax2.plot(
            self.omega2FrequencyResponse[:, 0],
            self.omega2FrequencyResponse[:, 1] / maxOmega2,
            label=r"$\omega_2$",
        )
        maxOmega3 = max(self.omega3FrequencyResponse[:, 1])
        maxOmega3 = maxOmega3 if maxOmega3 != 0 else 1
        ax2.plot(
            self.omega3FrequencyResponse[:, 0],
            self.omega3FrequencyResponse[:, 1] / maxOmega3,
            label=r"$\omega_3$",
        )
        ax2.set_title("Frequency Response")
        ax2.set_xlabel("Frequency (Hz)")
        ax2.set_ylabel("Amplitude Magnitude Normalized")
        ax2.set_xlim(0, 5)
        ax2.legend()
        ax2.grid()

        plt.subplots_adjust(hspace=0.5)
        plt.show()

        return None

    def plotPressureSignals(self):
        """Prints out all Parachute Trigger Pressure Signals.
        This function can be called also for plot pressure data for flights
        without Parachutes, in this case the Pressure Signals will be simply
        the pressure provided by the atmosphericModel, at Flight z positions.
        This means that no noise will be considered if at least one parachute
        has not been added.

        This function aims to help the engineer to visually check if there
        are anomalies with the Flight Simulation.

        Parameters
        ----------
        None

        Return
        ------
        None
        """

        if len(self.rocket.parachutes) == 0:
            plt.figure()
            ax1 = plt.subplot(111)
            ax1.plot(self.z[:, 0], self.env.pressure(self.z[:, 1]))
            ax1.set_title("Pressure at Rocket's Altitude")
            ax1.set_xlabel("Time (s)")
            ax1.set_ylabel("Pressure (Pa)")
            ax1.set_xlim(0, self.tFinal)
            ax1.grid()

            plt.show()

        else:
            for parachute in self.rocket.parachutes:
                print("Parachute: ", parachute.name)
                parachute.noiseSignalFunction()
                parachute.noisyPressureSignalFunction()
                parachute.cleanPressureSignalFunction()

        return None

    def exportPressures(self, fileName, timeStep):
        """Exports the pressure experienced by the rocket during the flight to
        an external file, the '.csv' format is recommended, as the columns will
        be separated by commas. It can handle flights with or without parachutes,
        although it is not possible to get a noisy pressure signal if no
        parachute is added.

        If a parachute is added, the file will contain 3 columns: time in seconds,
        clean pressure in Pascals and noisy pressure in Pascals. For flights without
        parachutes, the third column will be discarded

        This function was created especially for the 'Projeto Jupiter' Electronics
        Subsystems team and aims to help in configuring micro-controllers.

        Parameters
        ----------
        fileName : string
            The final file name,
        timeStep : float
            Time step desired for the final file

        Return
        ------
        None
        """

        timePoints = np.arange(0, self.tFinal, timeStep)

        # Create the file
        file = open(fileName, "w")

        if len(self.rocket.parachutes) == 0:
            pressure = self.env.pressure(self.z(timePoints))
            for i in range(0, timePoints.size, 1):
                file.write("{:f}, {:.5f}\n".format(timePoints[i], pressure[i]))

        else:
            for parachute in self.rocket.parachutes:
                for i in range(0, timePoints.size, 1):
                    pCl = parachute.cleanPressureSignalFunction(timePoints[i])
                    pNs = parachute.noisyPressureSignalFunction(timePoints[i])
                    file.write("{:f}, {:.5f}, {:.5f}\n".format(timePoints[i], pCl, pNs))
                # We need to save only 1 parachute data
                pass

        file.close()

        return None

    def exportData(self, fileName, *variables, timeStep=None):
        """Exports flight data to a comma separated value file (.csv).

        Data is exported in columns, with the first column representing time
        steps. The first line of the file is a header line, specifying the
        meaning of each column and its units.

        Parameters
        ----------
        fileName : string
            The file name or path of the exported file. Example: flight_data.csv.
            Do not use forbidden characters, such as '/' in Linux/Unix and
            '<, >, :, ", /, \\, | ?, *' in Windows.
        variables : strings, optional
            Names of the data variables which shall be exported. Must be Flight
            class attributes which are instances of the Function class. Usage
            example: TestFlight.exportData('test.csv', 'z', 'angleOfAttack',
            'machNumber').
        timeStep : float, optional
            Time step desired for the data. If None, all integration time steps
            will be exported. Otherwise, linear interpolation is carried out to
            calculate values at the desired time steps. Example: 0.001.
        """

        # Fast evaluation for the most basic scenario
        if timeStep is None and len(variables) == 0:
            np.savetxt(
                fileName,
                self.solution,
                fmt="%.6f",
                delimiter=",",
                header=""
                "Time (s),"
                "X (m),"
                "Y (m),"
                "Z (m),"
                "E0,"
                "E1,"
                "E2,"
                "E3,"
                "W1 (rad/s),"
                "W2 (rad/s),"
                "W3 (rad/s)",
            )
            return

        # Not so fast evaluation for general case
        if variables is None:
            variables = [
                "x",
                "y",
                "z",
                "vx",
                "vy",
                "vz",
                "e0",
                "e1",
                "e2",
                "e3",
                "w1",
                "w2",
                "w3",
            ]

        if timeStep is None:
            timePoints = self.time
        else:
            timePoints = np.arange(self.tInitial, self.tFinal, timeStep)

        exportedMatrix = [timePoints]
        exportedHeader = "Time (s)"

        # Loop through variables, get points and names (for the header)
        for variable in variables:
            if variable in self.__dict__.keys():
                variableFunction = self.__dict__[variable]
            # Deal with decorated Flight methods
            else:
                try:
                    obj = getattr(self.__class__, variable)
                    variableFunction = obj.__get__(self, self.__class__)
                except AttributeError:
                    raise AttributeError(
                        "Variable '{}' not found in Flight class".format(variable)
                    )
            variablePoints = variableFunction(timePoints)
            exportedMatrix += [variablePoints]
            exportedHeader += ", " + variableFunction.__outputs__[0]

        exportedMatrix = np.array(exportedMatrix).T  # Fix matrix orientation

        np.savetxt(
            fileName,
            exportedMatrix,
            fmt="%.6f",
            delimiter=",",
            header=exportedHeader,
            encoding="utf-8",
        )

        return

    def exportKML(
        self,
        fileName="trajectory.kml",
        timeStep=None,
        extrude=True,
        color="641400F0",
        altitudeMode="absolute",
    ):
        """Exports flight data to a .kml file, which can be opened with Google Earth to display the rocket's trajectory.

        Parameters
        ----------
        fileName : string
            The file name or path of the exported file. Example: flight_data.csv.
            Do not use forbidden characters, such as '/' in Linux/Unix and
            '<, >, :, ", /, \\, | ?, *' in Windows.
        timeStep : float, optional
            Time step desired for the data. If None, all integration time steps
            will be exported. Otherwise, linear interpolation is carried out to
            calculate values at the desired time steps. Example: 0.001.
        extrude: bool, optional
            To be used if you want to project the path over ground by using an
            extruded polygon. In case False only the linestring containing the
            flight path will be created. Default is True.
        color : str, optional
            Color of your trajectory path, need to be used in specific kml format.
            Refer to http://www.zonums.com/gmaps/kml_color/ for more info.
        altitudeMode: str
            Select elevation values format to be used on the kml file. Use
            'relativetoground' if you want use Above Ground Level elevation, or
            'absolute' if you want to parse elevation using Above Sea Level.
            Default is 'relativetoground'. Only works properly if the ground level is flat.
            Change to 'absolute' if the terrain is to irregular or contains mountains.
        Returns
        -------
        None
        """
        # Define time points vector
        if timeStep is None:
            timePoints = self.time
        else:
            timePoints = np.arange(self.tInitial, self.tFinal + timeStep, timeStep)
        # Open kml file with simplekml library
        kml = simplekml.Kml(open=1)
        trajectory = kml.newlinestring(name="Rocket Trajectory - Powered by RocketPy")
        coords = []
        if altitudeMode == "relativetoground":
            # In this mode the elevation data will be the Above Ground Level
            # elevation. Only works properly if the ground level is similar to
            # a plane, i.e. it might not work well if the terrain has mountains
            for t in timePoints:
                coords.append(
                    (
                        self.longitude(t),
                        self.latitude(t),
                        self.z(t) - self.env.elevation,
                    )
                )
            trajectory.coords = coords
            trajectory.altitudemode = simplekml.AltitudeMode.relativetoground
        else:  # altitudeMode == 'absolute'
            # In this case the elevation data will be the Above Sea Level elevation
            # Ensure you use the correct value on self.env.elevation, otherwise
            # the trajectory path can be offset from ground
            for t in timePoints:
                coords.append((self.longitude(t), self.latitude(t), self.z(t)))
            trajectory.coords = coords
            trajectory.altitudemode = simplekml.AltitudeMode.absolute
        # Modify style of trajectory linestring
        trajectory.style.linestyle.color = color
        trajectory.style.polystyle.color = color
        if extrude:
            trajectory.extrude = 1
        # Save the KML
        kml.save(fileName)
        print("File ", fileName, " saved with success!")

        return None

    def allInfo(self):
        """Prints out all data and graphs available about the Flight.

        Parameters
        ----------
        None

        Return
        ------
        None
        """

        # Print initial conditions
        print("Initial Conditions\n")
        self.printInitialConditionsData()

        # Print launch rail orientation
        print("\n\nLaunch Rail Orientation\n")
        print("Launch Rail Inclination: {:.2f}°".format(self.inclination))
        print("Launch Rail Heading: {:.2f}°\n\n".format(self.heading))

        # Print a summary of data about the flight
        self.info()

        print("\n\nNumerical Integration Information\n")
        self.printNumericalIntegrationSettings()

        print("\n\nTrajectory 3d Plot\n")
        self.plot3dTrajectory()

        print("\n\nTrajectory Kinematic Plots\n")
        self.plotLinearKinematicsData()

        print("\n\nAngular Position Plots\n")
        self.plotFlightPathAngleData()

        print("\n\nPath, Attitude and Lateral Attitude Angle plots\n")
        self.plotAttitudeData()

        print("\n\nTrajectory Angular Velocity and Acceleration Plots\n")
        self.plotAngularKinematicsData()

        print("\n\nTrajectory Force Plots\n")
        self.plotTrajectoryForceData()

        print("\n\nTrajectory Energy Plots\n")
        self.plotEnergyData()

        print("\n\nTrajectory Fluid Mechanics Plots\n")
        self.plotFluidMechanicsData()

        print("\n\nTrajectory Stability and Control Plots\n")
        self.plotStabilityAndControlData()

        return None

    def animate(self, start=0, stop=None, fps=12, speed=4, elev=None, azim=None):
        """Plays an animation of the flight. Not implemented yet. Only
        kinda works outside notebook.
        """
        # Set up stopping time
        stop = self.tFinal if stop is None else stop
        # Speed = 4 makes it almost real time - matplotlib is way to slow
        # Set up graph
        fig = plt.figure(figsize=(18, 15))
        axes = fig.gca(projection="3d")
        # Initialize time
        timeRange = np.linspace(start, stop, fps * (stop - start))
        # Initialize first frame
        axes.set_title("Trajectory and Velocity Animation")
        axes.set_xlabel("X (m)")
        axes.set_ylabel("Y (m)")
        axes.set_zlabel("Z (m)")
        axes.view_init(elev, azim)
        R = axes.quiver(0, 0, 0, 0, 0, 0, color="r", label="Rocket")
        V = axes.quiver(0, 0, 0, 0, 0, 0, color="g", label="Velocity")
        W = axes.quiver(0, 0, 0, 0, 0, 0, color="b", label="Wind")
        S = axes.quiver(0, 0, 0, 0, 0, 0, color="black", label="Freestream")
        axes.legend()
        # Animate
        for t in timeRange:
            R.remove()
            V.remove()
            W.remove()
            S.remove()
            # Calculate rocket position
            Rx, Ry, Rz = self.x(t), self.y(t), self.z(t)
            Ru = 1 * (2 * (self.e1(t) * self.e3(t) + self.e0(t) * self.e2(t)))
            Rv = 1 * (2 * (self.e2(t) * self.e3(t) - self.e0(t) * self.e1(t)))
            Rw = 1 * (1 - 2 * (self.e1(t) ** 2 + self.e2(t) ** 2))
            # Calculate rocket Mach number
            Vx = self.vx(t) / 340.40
            Vy = self.vy(t) / 340.40
            Vz = self.vz(t) / 340.40
            # Calculate wind Mach Number
            z = self.z(t)
            Wx = self.env.windVelocityX(z) / 20
            Wy = self.env.windVelocityY(z) / 20
            # Calculate freestream Mach Number
            Sx = self.streamVelocityX(t) / 340.40
            Sy = self.streamVelocityY(t) / 340.40
            Sz = self.streamVelocityZ(t) / 340.40
            # Plot Quivers
            R = axes.quiver(Rx, Ry, Rz, Ru, Rv, Rw, color="r")
            V = axes.quiver(Rx, Ry, Rz, -Vx, -Vy, -Vz, color="g")
            W = axes.quiver(Rx - Vx, Ry - Vy, Rz - Vz, Wx, Wy, 0, color="b")
            S = axes.quiver(Rx, Ry, Rz, Sx, Sy, Sz, color="black")
            # Adjust axis
            axes.set_xlim(Rx - 1, Rx + 1)
            axes.set_ylim(Ry - 1, Ry + 1)
            axes.set_zlim(Rz - 1, Rz + 1)
            # plt.pause(1/(fps*speed))
            try:
                plt.pause(1 / (fps * speed))
            except:
                time.sleep(1 / (fps * speed))

    def timeIterator(self, nodeList):
        i = 0
        while i < len(nodeList) - 1:
            yield i, nodeList[i]
            i += 1

    class FlightPhases:
        def __init__(self, init_list=[]):
            self.list = init_list[:]

        def __getitem__(self, index):
            return self.list[index]

        def __len__(self):
            return len(self.list)

        def __repr__(self):
            return str(self.list)

        def add(self, flightPhase, index=None):
            # Handle first phase
            if len(self.list) == 0:
                self.list.append(flightPhase)
            # Handle appending to last position
            elif index is None:
                # Check if new flight phase respects time
                previousPhase = self.list[-1]
                if flightPhase.t > previousPhase.t:
                    # All good! Add phase.
                    self.list.append(flightPhase)
                elif flightPhase.t == previousPhase.t:
                    print(
                        "WARNING: Trying to add a flight phase starting together with the one preceding it."
                    )
                    print(
                        "This may be caused by more than when parachute being triggered simultaneously."
                    )
                    flightPhase.t += 1e-7
                    self.add(flightPhase)
                elif flightPhase.t < previousPhase.t:
                    print(
                        "WARNING: Trying to add a flight phase starting before the one preceding it."
                    )
                    print(
                        "This may be caused by more than when parachute being triggered simultaneously."
                    )
                    self.add(flightPhase, -2)
            # Handle inserting into intermediary position
            else:
                # Check if new flight phase respects time
                nextPhase = self.list[index]
                previousPhase = self.list[index - 1]
                if previousPhase.t < flightPhase.t < nextPhase.t:
                    # All good! Add phase.
                    self.list.insert(index, flightPhase)
                elif flightPhase.t < previousPhase.t:
                    print(
                        "WARNING: Trying to add a flight phase starting before the one preceding it."
                    )
                    print(
                        "This may be caused by more than when parachute being triggered simultaneously."
                    )
                    self.add(flightPhase, index - 1)
                elif flightPhase.t == previousPhase.t:
                    print(
                        "WARNING: Trying to add a flight phase starting together with the one preceding it."
                    )
                    print(
                        "This may be caused by more than when parachute being triggered simultaneously."
                    )
                    flightPhase.t += 1e-7
                    self.add(flightPhase, index)
                elif flightPhase.t == nextPhase.t:
                    print(
                        "WARNING: Trying to add a flight phase starting together with the one proceeding it."
                    )
                    print(
                        "This may be caused by more than when parachute being triggered simultaneously."
                    )
                    flightPhase.t += 1e-7
                    self.add(flightPhase, index + 1)
                elif flightPhase.t > nextPhase.t:
                    print(
                        "WARNING: Trying to add a flight phase starting after the one proceeding it."
                    )
                    print(
                        "This may be caused by more than when parachute being triggered simultaneously."
                    )
                    self.add(flightPhase, index + 1)

        def addPhase(self, t, derivatives=None, callback=[], clear=True, index=None):
            self.add(self.FlightPhase(t, derivatives, callback, clear), index)

        def flushAfter(self, index):
            del self.list[index + 1 :]

        class FlightPhase:
            def __init__(self, t, derivative=None, callbacks=[], clear=True):
                self.t = t
                self.derivative = derivative
                self.callbacks = callbacks[:]
                self.clear = clear

            def __repr__(self):
                if self.derivative is None:
                    return "{Initial Time: " + str(self.t) + " | Derivative: None}"
                return (
                    "{Initial Time: "
                    + str(self.t)
                    + " | Derivative: "
                    + self.derivative.__name__
                    + "}"
                )

    class TimeNodes:
        def __init__(self, init_list=[]):
            self.list = init_list[:]

        def __getitem__(self, index):
            return self.list[index]

        def __len__(self):
            return len(self.list)

        def __repr__(self):
            return str(self.list)

        def add(self, timeNode):
            self.list.append(timeNode)

        def addNode(self, t, parachutes, callbacks):
            self.list.append(self.TimeNode(t, parachutes, callbacks))

        def addParachutes(self, parachutes, t_init, t_end):
            # Iterate over parachutes
            for parachute in parachutes:
                # Calculate start of sampling time nodes
                pcDt = 1 / parachute.samplingRate
                parachute_node_list = [
                    self.TimeNode(i * pcDt, [parachute], [])
                    for i in range(
                        math.ceil(t_init / pcDt), math.floor(t_end / pcDt) + 1
                    )
                ]
                self.list += parachute_node_list

        def sort(self):
            self.list.sort(key=(lambda node: node.t))

        def merge(self):
            # Initialize temporary list
            self.tmp_list = [self.list[0]]
            self.copy_list = self.list[1:]
            # Iterate through all other time nodes
            for node in self.copy_list:
                # If there is already another node with similar time: merge
                if abs(node.t - self.tmp_list[-1].t) < 1e-7:
                    self.tmp_list[-1].parachutes += node.parachutes
                    self.tmp_list[-1].callbacks += node.callbacks
                # Add new node to tmp list if there is none with the same time
                else:
                    self.tmp_list.append(node)
            # Save tmp list to permanent
            self.list = self.tmp_list

        def flushAfter(self, index):
            del self.list[index + 1 :]

        class TimeNode:
            def __init__(self, t, parachutes, callbacks):
                self.t = t
                self.parachutes = parachutes
                self.callbacks = callbacks

            def __repr__(self):
                return (
                    "{Initial Time: "
                    + str(self.t)
                    + " | Parachutes: "
                    + str(len(self.parachutes))
                    + "}"
                )<|MERGE_RESOLUTION|>--- conflicted
+++ resolved
@@ -9,10 +9,8 @@
 import math
 import time
 import warnings
-<<<<<<< HEAD
-=======
+
 from copy import deepcopy
->>>>>>> b311fed4
 
 import matplotlib.pyplot as plt
 import numpy as np
@@ -2011,16 +2009,11 @@
     # Kinetic Energy
     @funcify_method("Time (s)", "Rotational Kinetic Energy (J)", "spline", "zero")
     def rotationalEnergy(self):
-<<<<<<< HEAD
         # b = -self.rocket.distanceRocketPropellant
         b = (
             -(self.rocket.motorPosition - self.rocket.centerOfDryMassPosition)
             * self.rocket._csys
         )
-=======
-        """Rotational kinetic energy as a rocketpy.Function of time."""
-        b = -self.rocket.distanceRocketPropellant
->>>>>>> b311fed4
         mu = self.rocket.reducedMass
         Rz = self.rocket.inertiaZ
         Ri = self.rocket.inertiaI
@@ -2259,36 +2252,12 @@
 
         return drift
 
-<<<<<<< HEAD
-    @cached_property
-    def bearing(self):
-        """Rocket bearing compass, in degrees, at each time step.
-        Returns
-        -------
-        bearing: Function
-            Rocket bearing, in degrees, at each time step.
-        """
-
-        # Get some nicknames
-        t = self.x[:, 0]
-        x, y = self.x[:, 1], self.y[:, 1]
-
-        # Calculate the bearing and to a Function object
-        bearing = (2 * np.pi - np.arctan2(-x, y)) * (180 / np.pi)
-        bearing = np.column_stack((t, bearing))
-        bearing = Function(
-            bearing,
-            "Time (s)",
-            "Bearing (deg)",
-        )
-=======
     @funcify_method("Time (s)", "Bearing (°)", "spline", "constant")
     def bearing(self):
         """Rocket bearing compass, in degrees, as a rocketpy.Function of time."""
         x, y = self.x[:, 1], self.y[:, 1]
         bearing = (2 * np.pi - np.arctan2(-x, y)) * (180 / np.pi)
         return np.column_stack((self.time, bearing))
->>>>>>> b311fed4
 
     @funcify_method("Time (s)", "Latitude (°)", "linear", "constant")
     def latitude(self):
