--- conflicted
+++ resolved
@@ -483,19 +483,12 @@
         radius = self.radius if radius is None else radius
 
         # Create new tail as an object of the Tail class
-<<<<<<< HEAD
-        tail = Tail(topRadius, bottomRadius, length, position, radius, name)
-
-        # Add tail to aerodynamic surfaces and tail list
-        self.aerodynamicSurfaces.append(tail)
-=======
         tail = Tail(topRadius, bottomRadius, length, radius, name)
         # Saves position on object for practicality
         tail.position = position
 
         # Add tail to aerodynamic surfaces and tail list
         self.aerodynamicSurfaces.append(aeroSurface=tail, position=position)
->>>>>>> 293799f2
         self.tail.append(tail)
 
         # Refresh static margin calculation
@@ -531,19 +524,12 @@
             Nose cone object created.
         """
         # Create a nose as an object of NoseCone class
-<<<<<<< HEAD
-        nose = NoseCone(length, kind, position, self.radius, self.radius, name)
-
-        # Add nose to the list of aerodynamic surfaces
-        self.aerodynamicSurfaces.append(nose)
-=======
         nose = NoseCone(length, kind, self.radius, self.radius, name)
         # Saves position on object for practicality
         nose.position = position
 
         # Add nose to the list of aerodynamic surfaces
         self.aerodynamicSurfaces.append(aeroSurface=nose, position=position)
->>>>>>> 293799f2
         self.nosecone.append(nose)
 
         # Refresh static margin calculation
@@ -658,11 +644,7 @@
         finSet.position = position
 
         # Add fin set to the list of aerodynamic surfaces
-<<<<<<< HEAD
-        self.aerodynamicSurfaces.append(finSet)
-=======
         self.aerodynamicSurfaces.append(aeroSurface=finSet, position=position)
->>>>>>> 293799f2
         self.fins.append(finSet)
 
         # Refresh static margin calculation
@@ -733,21 +715,12 @@
         radius = radius if radius is not None else self.radius
 
         # Create a fin set as an object of EllipticalFins class
-<<<<<<< HEAD
-        finSet = EllipticalFins(
-            n, rootChord, span, position, radius, cantAngle, airfoil, name
-        )
-
-        # Add fin set to the list of aerodynamic surfaces
-        self.aerodynamicSurfaces.append(finSet)
-=======
         finSet = EllipticalFins(n, rootChord, span, radius, cantAngle, airfoil, name)
         # Saves position on object for practicality
         finSet.position = position
 
         # Add fin set to the list of aerodynamic surfaces
         self.aerodynamicSurfaces.append(aeroSurface=finSet, position=position)
->>>>>>> 293799f2
         self.fins.append(finSet)
 
         # Refresh static margin calculation
