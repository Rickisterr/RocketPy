--- conflicted
+++ resolved
@@ -543,11 +543,7 @@
         # Return self
         return tail
 
-<<<<<<< HEAD
     def addNose(self, length, kind, position, bluffiness=0, name="Nose Cone"):
-=======
-    def addNose(self, length, kind, position, name="Nosecone"):
->>>>>>> 8ddf5770
         """Creates a nose cone, storing its parameters as part of the
         aerodynamicSurfaces list. Its parameters are the axial position
         along the rocket and its derivative of the coefficient of lift
