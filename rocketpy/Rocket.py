# -*- coding: utf-8 -*-

__author__ = "Giovani Hidalgo Ceotto, Franz Masatoshi Yuri"
__copyright__ = "Copyright 20XX, Projeto Jupiter"
__license__ = "MIT"

import re
import math
import bisect
import warnings
import time
from datetime import datetime, timedelta
from inspect import signature, getsourcelines
from collections import namedtuple

import numpy as np
from scipy import integrate
from scipy import linalg
import matplotlib.pyplot as plt
from mpl_toolkits.mplot3d import Axes3D
from matplotlib import cm
from numpy import genfromtxt

from .Function import Function


class Rocket:

    """Keeps all rocket and parachute information.

    Attributes
    ----------
        Geometrical attributes:
        Rocket.radius : float
            Rocket's largest radius in meters.
        Rocket.area : float
            Rocket's circular cross section largest frontal area in squared
            meters.
        Rocket.distanceRocketNozzle : float
            Distance between rocket's center of mass, without propellant,
            to the exit face of the nozzle, in meters. Always positive.
        Rocket.distanceRocketPropellant : float
            Distance between rocket's center of mass, without propellant,
            to the center of mass of propellant, in meters. Always positive.

        Mass and Inertia attributes:
        Rocket.mass : float
            Rocket's mass without propellant in kg.
        Rocket.inertiaI : float
            Rocket's moment of inertia, without propellant, with respect to
            to an axis perpendicular to the rocket's axis of cylindrical
            symmetry, in kg*m^2.
        Rocket.inertiaZ : float
            Rocket's moment of inertia, without propellant, with respect to
            the rocket's axis of cylindrical symmetry, in kg*m^2.
        Rocket.centerOfMass : Function
            Distance of the rocket's center of mass, including propellant,
            to rocket's center of mass without propellant, in meters.
            Expressed as a function of time.
        Rocket.reducedMass : Function
            Function of time expressing the reduced mass of the rocket,
            defined as the product of the propellant mass and the mass
            of the rocket without propellant, divided by the sum of the
            propellant mass and the rocket mass.
        Rocket.totalMass : Function
            Function of time expressing the total mass of the rocket,
            defined as the sum of the propellant mass and the rocket
            mass without propellant.
        Rocket.thrustToWeight : Function
            Function of time expressing the motor thrust force divided by rocket
            weight. The gravitational acceleration is assumed as 9.80665 m/s^2.

        Eccentricity attributes:
        Rocket.cpEccentricityX : float
            Center of pressure position relative to center of mass in the x
            axis, perpendicular to axis of cylindrical symmetry, in meters.
        Rocket.cpEccentricityY : float
            Center of pressure position relative to center of mass in the y
            axis, perpendicular to axis of cylindrical symmetry, in meters.
        Rocket.thrustEccentricityY : float
            Thrust vector position relative to center of mass in the y
            axis, perpendicular to axis of cylindrical symmetry, in meters.
        Rocket.thrustEccentricityX : float
            Thrust vector position relative to center of mass in the x
            axis, perpendicular to axis of cylindrical symmetry, in meters.

        Parachute attributes:
        Rocket.parachutes : list
            List of parachutes of the rocket.
            Each parachute has the following attributes:
            name : string
                Parachute name, such as drogue and main. Has no impact in
                simulation, as it is only used to display data in a more
                organized matter.
            CdS : float
                Drag coefficient times reference area for parachute. It is
                used to compute the drag force exerted on the parachute by
                the equation F = ((1/2)*rho*V^2)*CdS, that is, the drag
                force is the dynamic pressure computed on the parachute
                times its CdS coefficient. Has units of area and must be
                given in squared meters.
            trigger : function
                Function which defines if the parachute ejection system is
                to be triggered. It must take as input the freestream
                pressure in pascal and the state vector of the simulation,
                which is defined by [x, y, z, vx, vy, vz, e0, e1, e2, e3, wx, wy, wz].
                It will be called according to the sampling rate given next.
                It should return True if the parachute ejection system is
                to be triggered and False otherwise.
            samplingRate : float, optional
                Sampling rate in which the trigger function works. It is used to
                simulate the refresh rate of onboard sensors such as barometers.
                Default value is 100. Value must be given in hertz.
            lag : float, optional
                Time between the parachute ejection system is triggered and the
                parachute is fully opened. During this time, the simulation will
                consider the rocket as flying without a parachute. Default value
                is 0. Must be given in seconds.
            noise : tuple, list, optional
                List in the format (mean, standard deviation, time-correlation).
                The values are used to add noise to the pressure signal which is
                passed to the trigger function. Default value is (0, 0, 0). Units
                are in pascal.
            noiseSignal : list
                List of (t, noise signal) corresponding to signal passed to
                trigger function. Completed after running a simulation.
            noisyPressureSignal : list
                List of (t, noisy pressure signal) that is passed to the
                trigger function. Completed after running a simulation.
            cleanPressureSignal : list
                List of (t, clean pressure signal) corresponding to signal passed to
                trigger function. Completed after running a simulation.
            noiseSignalFunction : Function
                Function of noiseSignal.
            noisyPressureSignalFunction : Function
                Function of noisyPressureSignal.
            cleanPressureSignalFunction : Function
                Function of cleanPressureSignal.

        Aerodynamic attributes
        Rocket.aerodynamicSurfaces : list
            List of aerodynamic surfaces of the rocket.
        Rocket.staticMargin : float
            Float value corresponding to rocket static margin when
            loaded with propellant in units of rocket diameter or
            calibers.
        Rocket.powerOffDrag : Function
            Rocket's drag coefficient as a function of Mach number when the
            motor is off.
        Rocket.powerOnDrag : Function
            Rocket's drag coefficient as a function of Mach number when the
            motor is on.

        Motor attributes:
        Rocket.motor : Motor
            Rocket's motor. See Motor class for more details.
    """

    def __init__(
        self,
        motor,
        mass,
        inertiaI,
        inertiaZ,
        radius,
        distanceRocketNozzle,
        distanceRocketPropellant,
        powerOffDrag,
        powerOnDrag,
    ):
        """Initializes Rocket class, process inertial, geometrical and
        aerodynamic parameters.

        Parameters
        ----------
        motor : Motor
            Motor used in the rocket. See Motor class for more information.
        mass : int, float
            Unloaded rocket total mass (without propelant) in kg.
        inertiaI : int, float
            Unloaded rocket lateral (perpendicular to axis of symmetry)
            moment of inertia (without propelant) in kg m^2.
        inertiaZ : int, float
            Unloaded rocket axial moment of inertia (without propelant)
            in kg m^2.
        radius : int, float
            Rocket biggest outer radius in meters.
        distanceRocketNozzle : int, float
            Distance from rocket's unloaded center of mass to nozzle outlet,
            in meters. Generally negative, meaning a negative position in the
            z axis which has an origin in the rocket's center of mass (without
            propellant) and points towards the nose cone.
        distanceRocketPropellant : int, float
            Distance from rocket's unloaded center of mass to propellant
            center of mass, in meters. Generally negative, meaning a negative
            position in the z axis which has an origin in the rocket's center
            of mass (with out propellant) and points towards the nose cone.
        powerOffDrag : int, float, callable, string, array
            Rocket's drag coefficient when the motor is off. Can be given as an
            entry to the Function class. See help(Function) for more
            information. If int or float is given, it is assumed constant. If
            callable, string or array is given, it must be a function of Mach
            number only.
        powerOnDrag : int, float, callable, string, array
            Rocket's drag coefficient when the motor is on. Can be given as an
            entry to the Function class. See help(Function) for more
            information. If int or float is given, it is assumed constant. If
            callable, string or array is given, it must be a function of Mach
            number only.

        Returns
        -------
        None
        """
        # Define rocket inertia attributes in SI units
        self.mass = mass
        self.inertiaI = inertiaI
        self.inertiaZ = inertiaZ
        self.centerOfMass = distanceRocketPropellant * motor.mass / (mass + motor.mass)

        # Define rocket geometrical parameters in SI units
        self.radius = radius
        self.area = np.pi * self.radius**2

        # Center of mass distance to points of interest
        self.distanceRocketNozzle = distanceRocketNozzle
        self.distanceRocketPropellant = distanceRocketPropellant

        # Eccentricity data initialization
        self.cpEccentricityX = 0
        self.cpEccentricityY = 0
        self.thrustEccentricityY = 0
        self.thrustEccentricityX = 0

        # Parachute data initialization
        self.parachutes = []

        # Rail button data initialization
        self.railButtons = None

        # Aerodynamic data initialization
        self.aerodynamicSurfaces = []
        self.cpPosition = 0
        self.staticMargin = Function(
            lambda x: 0, inputs="Time (s)", outputs="Static Margin (c)"
        )

        # Define aerodynamic drag coefficients
        self.powerOffDrag = Function(
            powerOffDrag,
            "Mach Number",
            "Drag Coefficient with Power Off",
            "spline",
            "constant",
        )
        self.powerOnDrag = Function(
            powerOnDrag,
            "Mach Number",
            "Drag Coefficient with Power On",
            "spline",
            "constant",
        )

        # Define motor to be used
        self.motor = motor

        # Important dynamic inertial quantities
        self.reducedMass = None
        self.totalMass = None

        # Calculate dynamic inertial quantities
        self.evaluateReducedMass()
        self.evaluateTotalMass()
        self.thrustToWeight = self.motor.thrust / (9.80665 * self.totalMass)
        self.thrustToWeight.setInputs("Time (s)")
        self.thrustToWeight.setOutputs("Thrust/Weight")

        # Evaluate static margin (even though no aerodynamic surfaces are present yet)
        self.evaluateStaticMargin()

        return None

    def evaluateReducedMass(self):
        """Calculates and returns the rocket's total reduced mass. The
        reduced mass is defined as the product of the propellant mass
        and the mass of the rocket without propellant, divided by the
        sum of the propellant mass and the rocket mass. The function
        returns an object of the Function class and is defined as a
        function of time.

        Parameters
        ----------
        None

        Returns
        -------
        self.reducedMass : Function
            Function of time expressing the reduced mass of the rocket,
            defined as the product of the propellant mass and the mass
            of the rocket without propellant, divided by the sum of the
            propellant mass and the rocket mass.
        """
        # Make sure there is a motor associated with the rocket
        if self.motor is None:
            print("Please associate this rocket with a motor!")
            return False

        # Retrieve propellant mass as a function of time
        motorMass = self.motor.mass

        # Retrieve constant rocket mass without propellant
        mass = self.mass

        # Calculate reduced mass
        self.reducedMass = motorMass * mass / (motorMass + mass)
        self.reducedMass.setOutputs("Reduced Mass (kg)")

        # Return reduced mass
        return self.reducedMass

    def evaluateTotalMass(self):
        """Calculates and returns the rocket's total mass. The total
        mass is defined as the sum of the propellant mass and the
        rocket mass without propellant. The function returns an object
        of the Function class and is defined as a function of time.

        Parameters
        ----------
        None

        Returns
        -------
        self.totalMass : Function
            Function of time expressing the total mass of the rocket,
            defined as the sum of the propellant mass and the rocket
            mass without propellant.
        """
        # Make sure there is a motor associated with the rocket
        if self.motor is None:
            print("Please associate this rocket with a motor!")
            return False

        # Calculate total mass by summing up propellant and dry mass
        self.totalMass = self.mass + self.motor.mass
        self.totalMass.setOutputs("Total Mass (Rocket + Propellant) (kg)")

        # Return total mass
        return self.totalMass

    def evaluateStaticMargin(self):
        """Calculates and returns the rocket's static margin when
        loaded with propellant. The static margin is saved and returned
        in units of rocket diameter or calibers.

        Parameters
        ----------
        None

        Returns
        -------
        self.staticMargin : float
            Float value corresponding to rocket static margin when
            loaded with propellant in units of rocket diameter or
            calibers.
        """
        # Initialize total lift coefficient derivative and center of pressure
        self.totalLiftCoeffDer = 0
        self.cpPosition = 0

        # Calculate total lift coefficient derivative and center of pressure
        if len(self.aerodynamicSurfaces) > 0:
            for aerodynamicSurface in self.aerodynamicSurfaces:
                self.totalLiftCoeffDer += Function(
                    lambda alpha: aerodynamicSurface["cl"](alpha, 0)
                ).differentiate(x=1e-2, dx=1e-3)
                self.cpPosition += (
                    Function(
                        lambda alpha: aerodynamicSurface["cl"](alpha, 0)
                    ).differentiate(x=1e-2, dx=1e-3)
                    * aerodynamicSurface["cp"][2]
                )
            self.cpPosition /= self.totalLiftCoeffDer

        # Calculate static margin
        self.staticMargin = (self.centerOfMass - self.cpPosition) / (2 * self.radius)
        self.staticMargin.setInputs("Time (s)")
        self.staticMargin.setOutputs("Static Margin (c)")
        self.staticMargin.setDiscrete(
            lower=0, upper=self.motor.burnOutTime, samples=200
        )

        # Return self
        return self

    def addTail(self, topRadius, bottomRadius, length, distanceToCM):
        """Create a new tail or rocket diameter change, storing its
        parameters as part of the aerodynamicSurfaces list. Its
        parameters are the axial position along the rocket and its
        derivative of the coefficient of lift in respect to angle of
        attack.

        Parameters
        ----------
        topRadius : int, float
            Tail top radius in meters, considering positive direction
            from center of mass to nose cone.
        bottomRadius : int, float
            Tail bottom radius in meters, considering positive direction
            from center of mass to nose cone.
        length : int, float
            Tail length or height in meters. Must be a positive value.
        distanceToCM : int, float
            Tail position relative to rocket unloaded center of mass,
            considering positive direction from center of mass to nose
            cone. Consider the point belonging to the tail which is
            closest to the unloaded center of mass to calculate
            distance.

        Returns
        -------
        cl : Function
            Function of the angle of attack (Alpha) and the mach number
            (Mach) expressing the tail's lift coefficient. The inputs
            are the angle of attack (in radians) and the mach number.
            The output is the tail's lift coefficient. In the current
            implementation, the tail's lift coefficient does not vary
            with mach.
        self : Rocket
            Object of the Rocket class.
        """
        # Calculate ratio between top and bottom radius
        r = topRadius / bottomRadius

        # Retrieve reference radius
        rref = self.radius

        # Calculate cp position relative to cm
        if distanceToCM < 0:
            cpz = distanceToCM - (length / 3) * (1 + (1 - r) / (1 - r**2))
        else:
            cpz = distanceToCM + (length / 3) * (1 + (1 - r) / (1 - r**2))

        # Calculate clalpha
        clalpha = -2 * (1 - r ** (-2)) * (topRadius / rref) ** 2
        cl = Function(
            lambda alpha, mach: clalpha * alpha,
            ["Alpha (rad)", "Mach"],
            "Cl",
        )

        # Store values as new aerodynamic surface
        tail = {"cp": (0, 0, cpz), "cl": cl, "name": "Tail"}
        self.aerodynamicSurfaces.append(tail)

        # Refresh static margin calculation
        self.evaluateStaticMargin()

        # Return self
        return self.aerodynamicSurfaces[-1]

    def addNose(self, length, kind, distanceToCM):
        """Creates a nose cone, storing its parameters as part of the
        aerodynamicSurfaces list. Its parameters are the axial position
        along the rocket and its derivative of the coefficient of lift
        in respect to angle of attack.


        Parameters
        ----------
        length : int, float
            Nose cone length or height in meters. Must be a positive
            value.
        kind : string
            Nose cone type. Von Karman, conical, ogive, and lvhaack are
            supported.
        distanceToCM : int, float
            Nose cone position relative to rocket unloaded center of
            mass, considering positive direction from center of mass to
            nose cone. Consider the center point belonging to the nose
            cone base to calculate distance.

        Returns
        -------
        cl : Function
            Function of the angle of attack (Alpha) and the mach number
            (Mach) expressing the nose cone's lift coefficient. The inputs
            are the angle of attack (in radians) and the mach number.
            The output is the nose cone's lift coefficient. In the current
            implementation, the nose cone's lift coefficient does not vary
            with mach
        self : Rocket
            Object of the Rocket class.
        """
        # Analyze type
        if kind == "conical":
            k = 1 - 1 / 3
        elif kind == "ogive":
            k = 1 - 0.534
        elif kind == "lvhaack":
            k = 1 - 0.437
        else:
            k = 0.5

        # Calculate cp position relative to cm
        if distanceToCM > 0:
            cpz = distanceToCM + k * length
        else:
            cpz = distanceToCM - k * length

        # Calculate clalpha
        clalpha = 2
        cl = Function(
            lambda alpha, mach: clalpha * alpha,
            ["Alpha (rad)", "Mach"],
            "Cl",
        )

        # Store values
        nose = {"cp": (0, 0, cpz), "cl": cl, "name": "Nose Cone"}
        self.aerodynamicSurfaces.append(nose)

        # Refresh static margin calculation
        self.evaluateStaticMargin()

        # Return self
        return self.aerodynamicSurfaces[-1]

    def addFins(
        self,
        n,
        span,
        rootChord,
        tipChord,
        distanceToCM,
        radius=0,
        cantAngle=0,
        airfoil=None,
    ):
        """Create a fin set, storing its parameters as part of the
        aerodynamicSurfaces list. Its parameters are the axial position
        along the rocket and its derivative of the coefficient of lift
        in respect to angle of attack.

        Parameters
        ----------
        n : int
            Number of fins, from 2 to infinity.
        span : int, float
            Fin span in meters.
        rootChord : int, float
            Fin root chord in meters.
        tipChord : int, float
            Fin tip chord in meters.
        distanceToCM : int, float
            Fin set position relative to rocket unloaded center of
            mass, considering positive direction from center of mass to
            nose cone. Consider the center point belonging to the top
            of the fins to calculate distance.
        radius : int, float, optional
            Reference radius to calculate lift coefficient. If 0, which
            is default, use rocket radius. Otherwise, enter the radius
            of the rocket in the section of the fins, as this impacts
            its lift coefficient.
        cantAngle : int, float, optional
            Fins cant angle with respect to the rocket centerline. Must
            be given in degrees.
        airfoil : string
            Fin's lift curve. It must be a .csv file. The .csv file shall
            contain no headers and the first column must specify time in
            seconds, while the second column specifies lift coefficient. Lift
            coefficient is dimensionaless.

        Returns
        -------
        cl : Function
            Function of the angle of attack (Alpha) and the mach number
            (Mach) expressing the fin's lift coefficient. The inputs
            are the angle of attack (in radians) and the mach number.
            The output is the fin's lift coefficient.
        self : Rocket
            Object of the Rocket class.
        """

        # Retrieve parameters for calculations
        Cr = rootChord
        Ct = tipChord
        Yr = rootChord + tipChord
        s = span
        Af = Yr * s / 2  # fin area
        Yma = (
            (s / 3) * (Cr + 2 * Ct) / Yr
        )  # span wise position of fin's mean aerodynamic chord
<<<<<<< HEAD
        gamac = np.arctan((Cr - Ct) / (2 * span))
        Lf = np.sqrt((rootChord / 2 - tipChord / 2) ** 2 + span ** 2)
=======
        Lf = np.sqrt((rootChord / 2 - tipChord / 2) ** 2 + span**2)
>>>>>>> b115cc5c
        radius = self.radius if radius == 0 else radius
        d = 2 * radius
        Aref = np.pi * radius ** 2
        AR = 2 * s ** 2 / Af  # Barrowman's convention for fin's aspect ratio
        cantAngleRad = np.radians(cantAngle)
<<<<<<< HEAD
        trapezoidalConstant = (
            (Cr + 3 * Ct) * s ** 3
            + 4 * (Cr + 2 * Ct) * radius * s ** 2
            + 6 * (Cr + Ct) * s * radius ** 2
        ) / 12

        # Fin–body interference correction parameters
        τ = (s + radius) / radius
        λ = Ct / Cr
        liftInterferenceFactor = 1 + 1 / τ
        rollForcingInterferenceFactor = (1 / np.pi ** 2) * (
            (np.pi ** 2 / 4) * ((τ + 1) ** 2 / τ ** 2)
            + ((np.pi * (τ ** 2 + 1) ** 2) / (τ ** 2 * (τ - 1) ** 2))
            * np.arcsin((τ ** 2 - 1) / (τ ** 2 + 1))
            - (2 * np.pi * (τ + 1)) / (τ * (τ - 1))
            + ((τ ** 2 + 1) ** 2)
            / (τ ** 2 * (τ - 1) ** 2)
            * (np.arcsin((τ ** 2 - 1) / (τ ** 2 + 1))) ** 2
            - (4 * (τ + 1)) / (τ * (τ - 1)) * np.arcsin((τ ** 2 - 1) / (τ ** 2 + 1))
            + (8 / (τ - 1) ** 2) * np.log((τ ** 2 + 1) / (2 * τ))
        )
        rollDampingInterferenceFactor = 1 + (
            ((τ - λ) / (τ)) - ((1 - λ) / (τ - 1)) * np.log(τ)
        ) / (((τ + 1) * (τ - λ)) / (2) - ((1 - λ) * (τ ** 3 - 1)) / (3 * (τ - 1)))
=======
        trapezoidalConstant = ((Yr) / 2) * (radius**2) * s
        trapezoidalConstant += ((Cr + 2 * Ct) / 3) * radius * (s**2)
        trapezoidalConstant += ((Cr + 3 * Ct) / 12) * (s**3)
>>>>>>> b115cc5c

        # Save geometric parameters for later Fin Flutter Analysis and Roll Moment Calculation
        self.rootChord = Cr
        self.tipChord = Ct
        self.span = s
        self.distanceRocketFins = distanceToCM

        # Auxiliary functions

        # Defines beta parameter
        def beta(mach):
            """Defines a parameter that is commonly used in aerodynamic
            equations. It is commonly used in the Prandtl factor which
            corrects subsonic force coefficients for compressible flow.

            Parameters
            ----------
            mach : int, float
                Number of mach.

            Returns
            -------
            beta : int, float
                Value that characterizes flow speed based on the mach number.
            """

            if mach < 0.8:
                return np.sqrt(1 - mach ** 2)
            elif mach < 1.1:
                return np.sqrt(1 - 0.8 ** 2)
            else:
                return np.sqrt(mach ** 2 - 1)

        # Defines number of fins correction
        def finNumCorrection(n):
            """Calculates a corrector factor for the lift coefficient of multiple fins.
            The specifics  values are documented at:
            Niskanen, S. (2013). “OpenRocket technical documentation”. In: Development
            of an Open Source model rocket simulation software.

            Parameters
            ----------
            n : int
                Number of fins.

            Returns
            -------
            Corrector factor : int
                Factor that accounts for the number of fins.
            """
            correctorFactor = [2.37, 2.74, 2.99, 3.24]
            if n >= 5 and n <= 8:
                return correctorFactor[n - 5]
            else:
                return n / 2

        # Calculate cp position relative to cm
        if distanceToCM < 0:
            cpz = distanceToCM - (
                ((Cr - Ct) / 3) * ((Cr + 2 * Ct) / (Cr + Ct))
                + (1 / 6) * (Cr + Ct - Cr * Ct / (Cr + Ct))
            )
        else:
            cpz = distanceToCM + (
                ((Cr - Ct) / 3) * ((Cr + 2 * Ct) / (Cr + Ct))
                + (1 / 6) * (Cr + Ct - Cr * Ct / (Cr + Ct))
            )

        # Calculate lift parameters for planar fins
        if not airfoil:

            clalphaSingleFin = Function(
                lambda mach: 2
                * np.pi
                * AR
                * (Af / Aref)
                / (2 + np.sqrt(4 + ((beta(mach) * AR) / (np.cos(gamac))) ** 2)),
            )

            clalphaMultipleFins = (
                liftInterferenceFactor * finNumCorrection(n) * clalphaSingleFin
            )  # Function of mach number

            # Calculates clalpha * alpha
            cl = Function(
                lambda alpha, mach: alpha * clalphaMultipleFins(mach),
                ["Alpha (rad)", "Mach"],
                "Cl",
            )

        else:

            def cnalfa1(cn):
                """Calculates the normal force coefficient derivative of a 3D
                airfoil for a given Cnalfa0
                Parameters
                ----------
                cn : int
                    Normal force coefficient derivative of a 2D airfoil.
                Returns
                -------
                Cnalfa1 : int
                    Normal force coefficient derivative of a 3D airfoil.
                """

                # Retrieve parameters for calculations
                Af = (Cr + Ct) * span / 2
                # fin area
                AR = 2 * (span**2) / Af  # Aspect ratio
                gamac = np.arctan((Cr - Ct) / (2 * span))
                # mid chord angle
                FD = 2 * np.pi * AR / (cn * np.cos(gamac))
                Cnalfa1 = (
                    cn
                    * FD
                    * (Af / self.area)
                    * np.cos(gamac)
                    / (2 + FD * (1 + (4 / FD**2)) ** 0.5)
                )
                return Cnalfa1

            # Import the lift curve as a function of lift values by attack angle
            read = genfromtxt(airfoil, delimiter=",")

            # Applies number of fins to lift coefficient data
            data = [[cl[0], (n / 2) * cnalfa1(cl[1])] for cl in read]
            cl = Function(
                data,
                "Alpha (rad)",
                "Cl",
                interpolation="linear",
                extrapolation="natural",
            )

            # Takes an approximation to an angular coefficient
            clalpha = cl.differentiate(x=0, dx=1e-2)

        # Parameters for Roll Moment.
        # Documented at: https://github.com/Projeto-Jupiter/RocketPy/blob/develop/docs/technical/aerodynamics/Roll_Equations.pdf
        clfDelta = (
            rollForcingInterferenceFactor * n * (Yma + radius) * clalphaSingleFin / d
        )  # Function of mach number
        cldOmega = (
            2
            * rollDampingInterferenceFactor
            * n
            * clalphaSingleFin
            * np.cos(cantAngleRad)
            * trapezoidalConstant
            / (Aref * d ** 2)
        )
        # Function of mach number
        rollParameters = (
            [clfDelta, cldOmega, cantAngleRad]
            if cantAngleRad != 0
            else [Function(0), Function(0), 0]
        )

        # Store values
        fin = {
            "cp": (0, 0, cpz),
            "cl": cl,
            "roll parameters": rollParameters,
            "name": "Fins",
        }
        self.aerodynamicSurfaces.append(fin)

        # Refresh static margin calculation
        self.evaluateStaticMargin()

        # Return self
        return self.aerodynamicSurfaces[-1]

    def addParachute(
        self, name, CdS, trigger, samplingRate=100, lag=0, noise=(0, 0, 0)
    ):
        """Creates a new parachute, storing its parameters such as
        opening delay, drag coefficients and trigger function.

        Parameters
        ----------
        name : string
            Parachute name, such as drogue and main. Has no impact in
            simulation, as it is only used to display data in a more
            organized matter.
        CdS : float
            Drag coefficient times reference area for parachute. It is
            used to compute the drag force exerted on the parachute by
            the equation F = ((1/2)*rho*V^2)*CdS, that is, the drag
            force is the dynamic pressure computed on the parachute
            times its CdS coefficient. Has units of area and must be
            given in squared meters.
        trigger : function
            Function which defines if the parachute ejection system is
            to be triggered. It must take as input the freestream
            pressure in pascal and the state vector of the simulation,
            which is defined by [x, y, z, vx, vy, vz, e0, e1, e2, e3, wx, wy, wz].
            It will be called according to the sampling rate given next.
            It should return True if the parachute ejection system is
            to be triggered and False otherwise.
        samplingRate : float, optional
            Sampling rate in which the trigger function works. It is used to
            simulate the refresh rate of onboard sensors such as barometers.
            Default value is 100. Value must be given in hertz.
        lag : float, optional
            Time between the parachute ejection system is triggered and the
            parachute is fully opened. During this time, the simulation will
            consider the rocket as flying without a parachute. Default value
            is 0. Must be given in seconds.
        noise : tuple, list, optional
            List in the format (mean, standard deviation, time-correlation).
            The values are used to add noise to the pressure signal which is
            passed to the trigger function. Default value is (0, 0, 0). Units
            are in pascal.

        Returns
        -------
        parachute : Parachute Object
            Parachute object containing trigger, samplingRate, lag, CdS, noise
            and name as attributes. Furthermore, it stores cleanPressureSignal,
            noiseSignal and noisyPressureSignal which are filled in during
            Flight simulation.
        """
        # Create an object to serve as the parachute
        parachute = type("", (), {})()

        # Store Cds coefficient, lag, name and trigger function
        parachute.trigger = trigger
        parachute.samplingRate = samplingRate
        parachute.lag = lag
        parachute.CdS = CdS
        parachute.name = name
        parachute.noiseBias = noise[0]
        parachute.noiseDeviation = noise[1]
        parachute.noiseCorr = (noise[2], (1 - noise[2] ** 2) ** 0.5)
        alpha, beta = parachute.noiseCorr
        parachute.noiseSignal = [[-1e-6, np.random.normal(noise[0], noise[1])]]
        parachute.noiseFunction = lambda: alpha * parachute.noiseSignal[-1][
            1
        ] + beta * np.random.normal(noise[0], noise[1])
        parachute.cleanPressureSignal = []
        parachute.noisyPressureSignal = []

        # Add parachute to list of parachutes
        self.parachutes.append(parachute)

        # Return self
        return self.parachutes[-1]

    def setRailButtons(self, distanceToCM, angularPosition=45):
        """Adds rail buttons to the rocket, allowing for the
        calculation of forces exerted by them when the rocket is
        sliding in the launch rail. Furthermore, rail buttons are
        also needed for the simulation of the planar flight phase,
        when the rocket experiences 3 degrees of freedom motion while
        only one rail button is still in the launch rail.

        Parameters
        ----------
        distanceToCM : tuple, list, array
            Two values organized in a tuple, list or array which
            represent the distance of each of the two rail buttons
            to the center of mass of the rocket without propellant.
            If the rail button is positioned above the center of mass,
            its distance should be a positive value. If it is below,
            its distance should be a negative value. The order does
            not matter. All values should be in meters.
        angularPosition : float
            Angular postion of the rail buttons in degrees measured
            as the rotation around the symmetry axis of the rocket
            relative to one of the other principal axis.
            Default value is 45 degrees, generally used in rockets with
            4 fins.

        Returns
        -------
        None
        """
        # Order distance to CM
        if distanceToCM[0] < distanceToCM[1]:
            distanceToCM.reverse()
        # Save
        self.railButtons = self.railButtonPair(distanceToCM, angularPosition)

        return None

    def addCMEccentricity(self, x, y):
        """Moves line of action of aerodynamic and thrust forces by
        equal translation amount to simulate an eccentricity in the
        position of the center of mass of the rocket relative to its
        geometrical center line. Should not be used together with
        addCPEccentricity and addThrustEccentricity.

        Parameters
        ----------
        x : float
            Distance in meters by which the CM is to be translated in
            the x direction relative to geometrical center line.
        y : float
            Distance in meters by which the CM is to be translated in
            the y direction relative to geometrical center line.

        Returns
        -------
        self : Rocket
            Object of the Rocket class.
        """
        # Move center of pressure to -x and -y
        self.cpEccentricityX = -x
        self.cpEccentricityY = -y

        # Move thrust center by -x and -y
        self.thrustEccentricityY = -x
        self.thrustEccentricityX = -y

        # Return self
        return self

    def addCPEccentricity(self, x, y):
        """Moves line of action of aerodynamic forces to simulate an
        eccentricity in the position of the center of pressure relative
        to the center of mass of the rocket.

        Parameters
        ----------
        x : float
            Distance in meters by which the CP is to be translated in
            the x direction relative to the center of mass axial line.
        y : float
            Distance in meters by which the CP is to be translated in
            the y direction relative to the center of mass axial line.

        Returns
        -------
        self : Rocket
            Object of the Rocket class.
        """
        # Move center of pressure by x and y
        self.cpEccentricityX = x
        self.cpEccentricityY = y

        # Return self
        return self

    def addThrustEccentricity(self, x, y):
        """Moves line of action of thrust forces to simulate a
        disalignment of the thrust vector and the center of mass.

        Parameters
        ----------
        x : float
            Distance in meters by which the line of action of the
            thrust force is to be translated in the x direction
            relative to the center of mass axial line.
        y : float
            Distance in meters by which the line of action of the
            thrust force is to be translated in the x direction
            relative to the center of mass axial line.

        Returns
        -------
        self : Rocket
            Object of the Rocket class.
        """
        # Move thrust line by x and y
        self.thrustEccentricityY = x
        self.thrustEccentricityX = y

        # Return self
        return self

    def info(self):
        """Prints out a summary of the data and graphs available about
        the Rocket.

        Parameters
        ----------
        None

        Return
        ------
        None
        """
        # Print inertia details
        print("Inertia Details")
        print("Rocket Dry Mass: " + str(self.mass) + " kg (No Propellant)")
        print("Rocket Total Mass: " + str(self.totalMass(0)) + " kg (With Propellant)")

        # Print rocket geometrical parameters
        print("\nGeometrical Parameters")
        print("Rocket Radius: " + str(self.radius) + " m")

        # Print rocket aerodynamics quantities
        print("\nAerodynamics Stability")
        print("Initial Static Margin: " + "{:.3f}".format(self.staticMargin(0)) + " c")
        print(
            "Final Static Margin: "
            + "{:.3f}".format(self.staticMargin(self.motor.burnOutTime))
            + " c"
        )

        # Print parachute data
        for chute in self.parachutes:
            print("\n" + chute.name.title() + " Parachute")
            print("CdS Coefficient: " + str(chute.CdS) + " m2")

        # Show plots
        print("\nAerodynamics Plots")
        self.powerOnDrag()

        # Return None
        return None

    def allInfo(self):
        """Prints out all data and graphs available about the Rocket.

        Parameters
        ----------
        None

        Return
        ------
        None
        """
        # Print inertia details
        print("Inertia Details")
        print("Rocket Mass: {:.3f} kg (No Propellant)".format(self.mass))
        print("Rocket Mass: {:.3f} kg (With Propellant)".format(self.totalMass(0)))
        print("Rocket Inertia I: {:.3f} kg*m2".format(self.inertiaI))
        print("Rocket Inertia Z: {:.3f} kg*m2".format(self.inertiaZ))

        # Print rocket geometrical parameters
        print("\nGeometrical Parameters")
        print("Rocket Maximum Radius: " + str(self.radius) + " m")
        print("Rocket Frontal Area: " + "{:.6f}".format(self.area) + " m2")
        print("\nRocket Distances")
        print(
            "Rocket Center of Mass - Nozzle Exit Distance: "
            + str(self.distanceRocketNozzle)
            + " m"
        )
        print(
            "Rocket Center of Mass - Propellant Center of Mass Distance: "
            + str(self.distanceRocketPropellant)
            + " m"
        )
        print(
            "Rocket Center of Mass - Rocket Loaded Center of Mass: "
            + "{:.3f}".format(self.centerOfMass(0))
            + " m"
        )
        print("\nAerodynamic Components Parameters")
        print("Currently not implemented.")

        # Print rocket aerodynamics quantities
        print("\nAerodynamics Lift Coefficient Derivatives")
        for aerodynamicSurface in self.aerodynamicSurfaces:
            name = aerodynamicSurface["name"]
            clalpha = Function(
                lambda alpha: aerodynamicSurface["cl"](alpha, 0),
            ).differentiate(x=1e-2, dx=1e-3)
            print(
                name + " Lift Coefficient Derivative: {:.3f}".format(clalpha) + "/rad"
            )

        print("\nAerodynamics Center of Pressure")
        for aerodynamicSurface in self.aerodynamicSurfaces:
            name = aerodynamicSurface["name"]
            cpz = aerodynamicSurface["cp"][2]
            print(name + " Center of Pressure to CM: {:.3f}".format(cpz) + " m")
        print(
            "Distance - Center of Pressure to CM: "
            + "{:.3f}".format(self.cpPosition)
            + " m"
        )
        print("Initial Static Margin: " + "{:.3f}".format(self.staticMargin(0)) + " c")
        print(
            "Final Static Margin: "
            + "{:.3f}".format(self.staticMargin(self.motor.burnOutTime))
            + " c"
        )

        # Print parachute data
        for chute in self.parachutes:
            print("\n" + chute.name.title() + " Parachute")
            print("CdS Coefficient: " + str(chute.CdS) + " m2")
            if chute.trigger.__name__ == "<lambda>":
                line = getsourcelines(chute.trigger)[0][0]
                print(
                    "Ejection signal trigger: "
                    + line.split("lambda ")[1].split(",")[0].split("\n")[0]
                )
            else:
                print("Ejection signal trigger: " + chute.trigger.__name__)
            print("Ejection system refresh rate: " + str(chute.samplingRate) + " Hz.")
            print(
                "Time between ejection signal is triggered and the "
                "parachute is fully opened: " + str(chute.lag) + " s"
            )

        # Show plots
        print("\nMass Plots")
        self.totalMass()
        self.reducedMass()
        print("\nAerodynamics Plots")
        self.staticMargin()
        self.powerOnDrag()
        self.powerOffDrag()
        self.thrustToWeight.plot(lower=0, upper=self.motor.burnOutTime)

        # ax = plt.subplot(415)
        # ax.plot(  , self.rocket.motor.thrust()/(self.env.g() * self.rocket.totalMass()))
        # ax.set_xlim(0, self.rocket.motor.burnOutTime)
        # ax.set_xlabel("Time (s)")
        # ax.set_ylabel("Thrust/Weight")
        # ax.set_title("Thrust-Weight Ratio")

        # Return None
        return None

    def addFin(
        self,
        numberOfFins=4,
        cl=2 * np.pi,
        cpr=1,
        cpz=1,
        gammas=[0, 0, 0, 0],
        angularPositions=None,
    ):
        "Hey! I will document this function later"
        self.aerodynamicSurfaces = []
        pi = np.pi
        # Calculate angular postions if not given
        if angularPositions is None:
            angularPositions = np.array(range(numberOfFins)) * 2 * pi / numberOfFins
        else:
            angularPositions = np.array(angularPositions) * pi / 180
        # Convert gammas to degree
        if isinstance(gammas, (int, float)):
            gammas = [(pi / 180) * gammas for i in range(numberOfFins)]
        else:
            gammas = [(pi / 180) * gamma for gamma in gammas]
        for i in range(numberOfFins):
            # Get angular position and inclination for current fin
            angularPosition = angularPositions[i]
            gamma = gammas[i]
            # Calculate position vector
            cpx = cpr * np.cos(angularPosition)
            cpy = cpr * np.sin(angularPosition)
            positionVector = np.array([cpx, cpy, cpz])
            # Calculate chord vector
            auxVector = np.array([cpy, -cpx, 0]) / (cpr)
            chordVector = (
                np.cos(gamma) * np.array([0, 0, 1]) - np.sin(gamma) * auxVector
            )
            self.aerodynamicSurfaces.append([positionVector, chordVector])
        return None

    # Variables
    railButtonPair = namedtuple("railButtonPair", "distanceToCM angularPosition")<|MERGE_RESOLUTION|>--- conflicted
+++ resolved
@@ -590,18 +590,13 @@
         Yma = (
             (s / 3) * (Cr + 2 * Ct) / Yr
         )  # span wise position of fin's mean aerodynamic chord
-<<<<<<< HEAD
         gamac = np.arctan((Cr - Ct) / (2 * span))
         Lf = np.sqrt((rootChord / 2 - tipChord / 2) ** 2 + span ** 2)
-=======
-        Lf = np.sqrt((rootChord / 2 - tipChord / 2) ** 2 + span**2)
->>>>>>> b115cc5c
         radius = self.radius if radius == 0 else radius
         d = 2 * radius
         Aref = np.pi * radius ** 2
         AR = 2 * s ** 2 / Af  # Barrowman's convention for fin's aspect ratio
         cantAngleRad = np.radians(cantAngle)
-<<<<<<< HEAD
         trapezoidalConstant = (
             (Cr + 3 * Ct) * s ** 3
             + 4 * (Cr + 2 * Ct) * radius * s ** 2
@@ -626,11 +621,6 @@
         rollDampingInterferenceFactor = 1 + (
             ((τ - λ) / (τ)) - ((1 - λ) / (τ - 1)) * np.log(τ)
         ) / (((τ + 1) * (τ - λ)) / (2) - ((1 - λ) * (τ ** 3 - 1)) / (3 * (τ - 1)))
-=======
-        trapezoidalConstant = ((Yr) / 2) * (radius**2) * s
-        trapezoidalConstant += ((Cr + 2 * Ct) / 3) * radius * (s**2)
-        trapezoidalConstant += ((Cr + 3 * Ct) / 12) * (s**3)
->>>>>>> b115cc5c
 
         # Save geometric parameters for later Fin Flutter Analysis and Roll Moment Calculation
         self.rootChord = Cr
