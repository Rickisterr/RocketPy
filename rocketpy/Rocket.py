# -*- coding: utf-8 -*-

__author__ = "Giovani Hidalgo Ceotto, Franz Masatoshi Yuri, Mateus Stano Junqueira, Kaleb Ramos Wanderley, Calebe Gomes Teles, Matheus Doretto"
__copyright__ = "Copyright 20XX, RocketPy Team"
__license__ = "MIT"

import warnings

import numpy as np

from .AeroSurface import (
    EllipticalFins,
    Fins,
    NoseCone,
    RailButtons,
    Tail,
    TrapezoidalFins,
)
from .Components import Components
from .Function import Function, funcify_method
from .motors.Motor import EmptyMotor
from .Parachute import Parachute
from .plots.rocket_plots import _RocketPlots
from .prints.rocket_prints import _RocketPrints


class Rocket:

    """Keeps rocket information.

    Attributes
    ----------
        Geometrical attributes:
        Rocket.radius : float
            Rocket's largest radius in meters.
        Rocket.area : float
            Rocket's circular cross section largest frontal area in squared
            meters.
        Rocket.center_of_dry_mass_position : float
            Position, in m, of the rocket's center of dry mass (i.e. center of
            mass without propellant) relative to the rocket's coordinate system.
            See `Rocket.coordinate_system_orientation` for more information
            regarding the rocket's coordinate system.
        Rocket.coordinate_system_orientation : string
            String defining the orientation of the rocket's coordinate system.
            The coordinate system is defined by the rocket's axis of symmetry.
            The system's origin may be placed anywhere along such axis, such as
            in the nozzle or in the nose cone, and must be kept the same for all
            other positions specified. If "tail_to_nose", the coordinate system
            is defined with the rocket's axis of symmetry pointing from the
            rocket's tail to the rocket's nose cone. If "nose_to_tail", the
            coordinate system is defined with the rocket's axis of symmetry
            pointing from the rocket's nose cone to the rocket's tail.

        Mass and Inertia attributes:
        Rocket.mass : float
            Rocket's mass without propellant in kg.
        Rocket.center_of_mass : Function
            Position of the rocket's center of mass, including propellant, relative
            to the user defined rocket reference system.
            See `Rocket.coordinate_system_orientation` for more information regarding the
            coordinate system.
            Expressed in meters as a function of time.
        Rocket.reduced_mass : Function
            Function of time expressing the reduced mass of the rocket,
            defined as the product of the propellant mass and the mass
            of the rocket without propellant, divided by the sum of the
            propellant mass and the rocket mass.
        Rocket.total_mass : Function
            Function of time expressing the total mass of the rocket,
            defined as the sum of the propellant mass and the rocket
            mass without propellant.
        Rocket.thrust_to_weight : Function
            Function of time expressing the motor thrust force divided by rocket
            weight. The gravitational acceleration is assumed as 9.80665 m/s^2.

        Eccentricity attributes:
        Rocket.cp_eccentricity_x : float
            Center of pressure position relative to center of mass in the x
            axis, perpendicular to axis of cylindrical symmetry, in meters.
        Rocket.cp_eccentricity_y : float
            Center of pressure position relative to center of mass in the y
            axis, perpendicular to axis of cylindrical symmetry, in meters.
        Rocket.thrust_eccentricity_y : float
            Thrust vector position relative to center of mass in the y
            axis, perpendicular to axis of cylindrical symmetry, in meters.
        Rocket.thrust_eccentricity_x : float
            Thrust vector position relative to center of mass in the x
            axis, perpendicular to axis of cylindrical symmetry, in meters.

        Aerodynamic attributes
        Rocket.aerodynamic_surfaces : list
            Collection of aerodynamic surfaces of the rocket. Holds Nose cones,
            Fin sets, and Tails.
        Rocket.cp_position : float
            Rocket's center of pressure position relative to the user defined rocket
            reference system. See `Rocket.coordinate_system_orientation` for more information
            regarding the reference system.
            Expressed in meters.
        Rocket.static_margin : float
            Float value corresponding to rocket static margin when
            loaded with propellant in units of rocket diameter or
            calibers.
        Rocket.power_off_drag : Function
            Rocket's drag coefficient as a function of Mach number when the
            motor is off.
        Rocket.power_on_drag : Function
            Rocket's drag coefficient as a function of Mach number when the
            motor is on.
        Rocket.rail_buttons : RailButtons
            RailButtons object containing the rail buttons information.

        Motor attributes:
        Rocket.motor : Motor
            Rocket's motor. See Motor class for more details.
        Rocket.motor_position : float
            Position, in m, of the motor's nozzle exit area relative to the user defined
            rocket coordinate system. See `Rocket.coordinate_system_orientation` for more
            information regarding the rocket's coordinate system.
        Rocket.center_of_propellant_position : Function
            Position of the propellant's center of mass relative to the user defined
            rocket reference system. See `Rocket.coordinate_system_orientation` for more
            information regarding the rocket's coordinate system.
            Expressed in meters as a function of time.
    """

    def __init__(
        self,
        radius,
        mass,
        inertia,
        power_off_drag,
        power_on_drag,
        center_of_mass_without_motor,
        coordinate_system_orientation="tail_to_nose",
    ):
        """Initializes Rocket class, process inertial, geometrical and
        aerodynamic parameters.

        Parameters
        ----------
        radius : int, float
            Rocket largest outer radius in meters.
        mass : int, float
            Rocket total mass without motor in kg.
        inertia : tuple, list
            Tuple or list containing the rocket's dry mass inertia tensor
            components, in kg*m^2.
            Assuming e_3 is the rocket's axis of symmetry, e_1 and e_2 are
            orthogonal and form a plane perpendicular to e_3, the dry mass
            inertia tensor components must be given in the following order:
            (I_11, I_22, I_33, I_12, I_13, I_23), where I_ij is the
            component of the inertia tensor in the direction of e_i x e_j.
            Alternatively, the inertia tensor can be given as (I_11, I_22, I_33),
            where I_12 = I_13 = I_23 = 0.
        power_off_drag : int, float, callable, string, array
            Rocket's drag coefficient when the motor is off. Can be given as an
            entry to the Function class. See help(Function) for more
            information. If int or float is given, it is assumed constant. If
            callable, string or array is given, it must be a function of Mach
            number only.
        power_on_drag : int, float, callable, string, array
            Rocket's drag coefficient when the motor is on. Can be given as an
            entry to the Function class. See help(Function) for more
            information. If int or float is given, it is assumed constant. If
            callable, string or array is given, it must be a function of Mach
            number only.
        center_of_mass_without_motor : int, float
            Position, in m, of the rocket's center of mass without motor
            relative to the rocket's coordinate system. Default is 0, which
            means the center of dry mass is chosen as the origin, to comply
            with the legacy behavior of versions 0.X.Y.
            See `Rocket.coordinate_system_orientation` for more information
            regarding the rocket's coordinate system.
        coordinate_system_orientation : string, optional
            String defining the orientation of the rocket's coordinate system. The
            coordinate system is defined by the rocket's axis of symmetry. The system's
            origin may be placed anywhere along such axis, such as in the nozzle or in
            the nose cone, and must be kept the same for all other positions specified.
            The two options available are: "tail_to_nose" and "nose_to_tail". The first
            defines the coordinate system with the rocket's axis of symmetry pointing
            from the rocket's tail to the rocket's nose cone. The second option defines
            the coordinate system with the rocket's axis of symmetry pointing from the
            rocket's nose cone to the rocket's tail. Default is "tail_to_nose".

        Returns
        -------
        None
        """
        # Define coordinate system orientation
        self.coordinate_system_orientation = coordinate_system_orientation
        if coordinate_system_orientation == "tail_to_nose":
            self._csys = 1
        elif coordinate_system_orientation == "nose_to_tail":
            self._csys = -1
        else:
            raise TypeError(
                "Invalid coordinate system orientation. Please choose between "
                + '"tail_to_nose" and "nose_to_tail".'
            )

        # Define rocket inertia attributes in SI units
        self.mass = mass
        inertia = (*inertia, 0, 0, 0) if len(inertia) == 3 else inertia
        self.I_11_without_motor = inertia[0]
        self.I_22_without_motor = inertia[1]
        self.I_33_without_motor = inertia[2]
        self.I_12_without_motor = inertia[3]
        self.I_13_without_motor = inertia[4]
        self.I_23_without_motor = inertia[5]

        # Define rocket geometrical parameters in SI units
        self.center_of_mass_without_motor = center_of_mass_without_motor
        self.radius = radius
        self.area = np.pi * self.radius**2

        # Eccentricity data initialization
        self.cp_eccentricity_x = 0
        self.cp_eccentricity_y = 0
        self.thrust_eccentricity_y = 0
        self.thrust_eccentricity_x = 0

        # Parachute data initialization
        self.parachutes = []

        # Aerodynamic data initialization
        self.aerodynamic_surfaces = Components()

        # Rail buttons data initialization
        self.rail_buttons = Components()

        self.cp_position = 0
        self.static_margin = Function(
            lambda x: 0, inputs="Time (s)", outputs="Static Margin (c)"
        )

        # Define aerodynamic drag coefficients
        self.power_off_drag = Function(
            power_off_drag,
            "Mach Number",
            "Drag Coefficient with Power Off",
            "linear",
            "constant",
        )
        self.power_on_drag = Function(
            power_on_drag,
            "Mach Number",
            "Drag Coefficient with Power On",
            "linear",
            "constant",
        )
        self.cp_position = 0  # Set by self.evaluate_static_margin()

        # Create a, possibly, temporary empty motor
        # self.motors = Components()  # currently unused since only one motor is supported
        self.add_motor(motor=EmptyMotor(), position=0)

        # Important dynamic inertial quantities
        self.center_of_mass = None
        self.reduced_mass = None
        self.total_mass = None
        self.dry_mass = None

        # calculate dynamic inertial quantities
        self.evaluate_dry_mass()
        self.evaluate_total_mass()
        self.evaluate_center_of_dry_mass()
        self.evaluate_center_of_mass()
        self.evaluate_reduced_mass()
        self.evaluate_thrust_to_weight()

        # Evaluate static margin (even though no aerodynamic surfaces are present yet)
        self.evaluate_static_margin()

        # Initialize plots and prints object
        self.prints = _RocketPrints(self)
        self.plots = _RocketPlots(self)

        return None

    @property
    def nosecones(self):
        return self.aerodynamic_surfaces.get_by_type(NoseCone)

    @property
    def fins(self):
        return self.aerodynamic_surfaces.get_by_type(Fins)

    @property
    def tails(self):
        return self.aerodynamic_surfaces.get_by_type(Tail)

    def evaluate_total_mass(self):
        """Calculates and returns the rocket's total mass. The total
        mass is defined as the sum of the motor mass with propellant and the
        rocket mass without propellant. The function returns an object
        of the Function class and is defined as a function of time.

        Parameters
        ----------
        None

        Returns
        -------
        self.total_mass : rocketpy.Function
            Function of time expressing the total mass of the rocket,
            defined as the sum of the propellant mass and the rocket
            mass without propellant.
        """
        # Make sure there is a motor associated with the rocket
        if self.motor is None:
            print("Please associate this rocket with a motor!")
            return False

        # Calculate total mass by summing up propellant and dry mass
        self.total_mass = self.mass + self.motor.total_mass
        self.total_mass.set_outputs("Total Mass (Rocket + Propellant) (kg)")

        # Return total mass
        return self.total_mass

    def evaluate_dry_mass(self):
        """Calculates and returns the rocket's dry mass. The dry
        mass is defined as the sum of the motor's dry mass and the
        rocket mass without motor. The function returns an object
        of the Function class and is defined as a function of time.

        Parameters
        ----------
        None

        Returns
        -------
        self.total_mass : rocketpy.Function
            Function of time expressing the total mass of the rocket,
            defined as the sum of the propellant mass and the rocket
            mass without propellant.
        """
        # Make sure there is a motor associated with the rocket
        if self.motor is None:
            print("Please associate this rocket with a motor!")
            return False

        # Calculate total dry mass: motor (without propellant) + rocket
        self.dry_mass = self.mass + self.motor.dry_mass

        # Return total mass
        return self.dry_mass

    def evaluate_center_of_mass(self):
        """Evaluates rocket center of mass position relative to user defined rocket
        reference system.

        Parameters
        ----------
        None

        Returns
        -------
        self.center_of_mass : rocketpy.Function
            Function of time expressing the rocket's center of mass position relative to
            user defined rocket reference system.
            See `Rocket.coordinate_system_orientation` for more information.
        """
        # Compute center of mass position
        self.center_of_mass = (
            self.center_of_mass_without_motor * self.mass
            + self.motor_center_of_mass_position * self.motor.total_mass
        ) / self.total_mass
        self.center_of_mass.set_inputs("Time (s)")
        self.center_of_mass.set_outputs("Center of Mass Position (m)")

        return self.center_of_mass

    def evaluate_center_of_dry_mass(self):
        """Evaluates rocket center dry of mass (i.e. without propellant)
        position relative to user defined rocket reference system.

        Parameters
        ----------
        None

        Returns
        -------
        self.center_of_dry_mass : int, float
            Rocket's center of dry mass position relative to user defined rocket
            reference system. See `Rocket.coordinate_system_orientation` for more
            information.
        """
        # Compute center of mass position
        self.center_of_dry_mass_position = (
            self.center_of_mass_without_motor * self.mass
            + self.motor_center_of_dry_mass_position * self.motor.dry_mass
        ) / self.dry_mass

        return self.center_of_dry_mass_position

    def evaluate_reduced_mass(self):
        """Calculates and returns the rocket's total reduced mass. The
        reduced mass is defined as the product of the propellant mass
        and the mass of the rocket without propellant, divided by the
        sum of the propellant mass and the rocket mass. The function
        returns an object of the Function class and is defined as a
        function of time.

        Parameters
        ----------
        None

        Returns
        -------
        self.reduced_mass : Function
            Function of time expressing the reduced mass of the rocket,
            defined as the product of the propellant mass and the mass
            of the rocket without propellant, divided by the sum of the
            propellant mass and the rocket mass.
        """
        # Make sure there is a motor associated with the rocket
        if self.motor is None:
            print("Please associate this rocket with a motor!")
            return False

        # Retrieve propellant mass as a function of time
        motor_mass = self.motor.propellant_mass

        # retrieve constant rocket mass without propellant
        mass = self.dry_mass

        # calculate reduced mass
        self.reduced_mass = motor_mass * mass / (motor_mass + mass)
        self.reduced_mass.set_outputs("Reduced Mass (kg)")

        # Return reduced mass
        return self.reduced_mass

    def evaluate_thrust_to_weight(self):
        """Evaluates thrust to weight as a Function of time.

        Uses g = 9.80665 m/s² as nominal gravity for weight calculation.

        Returns
        -------
        None
        """
        self.thrust_to_weight = self.motor.thrust / (9.80665 * self.total_mass)
        self.thrust_to_weight.set_inputs("Time (s)")
        self.thrust_to_weight.set_outputs("Thrust/Weight")

    def evaluate_static_margin(self):
        """Calculates and returns the rocket's static margin when
        loaded with propellant. The static margin is saved and returned
        in units of rocket diameter or calibers. This function also calculates
        the rocket center of pressure and total lift coefficients.

        Parameters
        ----------
        None

        Returns
        -------
        self.static_margin : float
            Float value corresponding to rocket static margin when
            loaded with propellant in units of rocket diameter or
            calibers.
        """
        # Initialize total lift coefficient derivative and center of pressure position
        self.total_lift_coeff_der = 0
        self.cp_position = 0

        # Calculate total lift coefficient derivative and center of pressure
        if len(self.aerodynamic_surfaces) > 0:
            for aero_surface, position in self.aerodynamic_surfaces:
                self.total_lift_coeff_der += aero_surface.clalpha(0)
                self.cp_position += aero_surface.clalpha(0) * (
                    position - self._csys * aero_surface.cpz
                )
            self.cp_position /= self.total_lift_coeff_der

        # Calculate static margin
        self.static_margin = (self.center_of_mass - self.cp_position) / (
            2 * self.radius
        )
        self.static_margin *= (
            self._csys
        )  # Change sign if coordinate system is upside down
        self.static_margin.set_inputs("Time (s)")
        self.static_margin.set_outputs("Static Margin (c)")
        self.static_margin.set_discrete(
            lower=0, upper=self.motor.burn_out_time, samples=200
        )
        return None

    def evaluate_dry_inertias(self):
        """Calculates and returns the rocket's dry inertias relative to
        the rocket's center of mass. The inertias are saved and returned
        in units of kg*m².

        Parameters
        ----------
        None

        Returns
        -------
        self.dry_I_11 : float
            Float value corresponding to rocket inertia tensor 11
            component, which corresponds to the inertia relative to the
            e_1 axis, centered at the instantaneous center of mass.
        self.dry_I_22 : float
            Float value corresponding to rocket inertia tensor 22
            component, which corresponds to the inertia relative to the
            e_2 axis, centered at the instantaneous center of mass.
        self.dry_I_33 : float
            Float value corresponding to rocket inertia tensor 33
            component, which corresponds to the inertia relative to the
            e_3 axis, centered at the instantaneous center of mass.
        self.dry_I_12 : float
            Float value corresponding to rocket inertia tensor 12
            component, which corresponds to the inertia relative to the
            e_1 and e_2 axes, centered at the instantaneous center of mass.
        self.dry_I_13 : float
            Float value corresponding to rocket inertia tensor 13
            component, which corresponds to the inertia relative to the
            e_1 and e_3 axes, centered at the instantaneous center of mass.
        self.dry_I_23 : float
            Float value corresponding to rocket inertia tensor 23
            component, which corresponds to the inertia relative to the
            e_2 and e_3 axes, centered at the instantaneous center of mass.

        Notes
        -----
        The e_1 and e_2 directions are assumed to be the directions
        perpendicular to the rocket axial direction.
        The e_3 direction is assumed to be the direction parallel to the axis
        of symmetry of the rocket.
        RocketPy follows the definition of the inertia tensor as in [1], which
        includes the minus sign for all products of inertia.

        References
        ----------
        .. [1] https://en.wikipedia.org/wiki/Moment_of_inertia#Inertia_tensor
        """
        # Compute axes distances
        noMCM_to_CDM = (
            self.center_of_mass_without_motor - self.center_of_dry_mass_position
        )
        motorCDM_to_CDM = (
            self.motor_center_of_dry_mass_position - self.center_of_dry_mass_position
        )

        # Compute dry inertias
        self.dry_I_11 = (
            self.I_11_without_motor
            + self.mass * noMCM_to_CDM**2
            + self.motor.dry_I_11
            + self.motor.dry_mass * motorCDM_to_CDM**2
        )
        self.dry_I_22 = (
            self.I_22_without_motor
            + self.mass * noMCM_to_CDM**2
            + self.motor.dry_I_22
            + self.motor.dry_mass * motorCDM_to_CDM**2
        )
        self.dry_I_33 = self.I_33_without_motor + self.motor.dry_I_33
        self.dry_I_12 = self.I_12_without_motor + self.motor.dry_I_12
        self.dry_I_13 = self.I_13_without_motor + self.motor.dry_I_13
        self.dry_I_23 = self.I_23_without_motor + self.motor.dry_I_23

        # Return inertias
        return (
            self.dry_I_11,
            self.dry_I_22,
            self.dry_I_33,
            self.dry_I_12,
            self.dry_I_13,
            self.dry_I_23,
        )

    def evaluate_inertias(self):
        """Calculates and returns the rocket's inertias relative to
        the rocket's center of mass. The inertias are saved and returned
        in units of kg*m².

        Parameters
        ----------
        None

        Returns
        -------
        self.I_11 : float
            Float value corresponding to rocket inertia tensor 11
            component, which corresponds to the inertia relative to the
            e_1 axis, centered at the instantaneous center of mass.
        self.I_22 : float
            Float value corresponding to rocket inertia tensor 22
            component, which corresponds to the inertia relative to the
            e_2 axis, centered at the instantaneous center of mass.
        self.I_33 : float
            Float value corresponding to rocket inertia tensor 33
            component, which corresponds to the inertia relative to the
            e_3 axis, centered at the instantaneous center of mass.

        Notes
        -----
        The e_1 and e_2 directions are assumed to be the directions
        perpendicular to the rocket axial direction.
        The e_3 direction is assumed to be the direction parallel to the axis
        of symmetry of the rocket.
        RocketPy follows the definition of the inertia tensor as in [1], which
        includes the minus sign for all products of inertia.

        References
        ----------
        .. [1] https://en.wikipedia.org/wiki/Moment_of_inertia#Inertia_tensor
        """
        # Get masses
        prop_mass = self.motor.propellant_mass  # Propellant mass as a function of time
        dry_mass = self.dry_mass  # Constant rocket dry mass without propellant

        # Compute axes distances
        CM_to_CDM = self.center_of_mass - self.center_of_dry_mass_position
        CM_to_CPM = self.center_of_mass - self.center_of_propellant_position

        # Compute inertias
        self.I_11 = (
            self.dry_I_11
            + self.motor.I_11
            + dry_mass * CM_to_CDM**2
            + prop_mass * CM_to_CPM**2
        )
        self.I_22 = (
            self.dry_I_22
            + self.motor.I_22
            + dry_mass * CM_to_CDM**2
            + prop_mass * CM_to_CPM**2
        )
        self.I_33 = self.dry_I_33 + self.motor.I_33
        self.I_12 = self.dry_I_12 + self.motor.I_12
        self.I_13 = self.dry_I_13 + self.motor.I_13
        self.I_23 = self.dry_I_23 + self.motor.I_23

        # Return inertias
        return (
            self.I_11,
            self.I_22,
            self.I_33,
            self.I_12,
            self.I_13,
            self.I_23,
        )

    def evaluate_nozzle_gyration_tensor(self):
        pass

    def add_motor(self, motor, position):
        """Adds a motor to the rocket.

        Parameters
        ----------
        motor : Motor, SolidMotor, HybridMotor, EmptyMotor
            Motor to be added to the rocket. See Motor class for more
            information.
        position : int, float
            Position, in m, of the motor's nozzle exit area relative to the user
            defined rocket coordinate system.
            See `Rocket.coordinate_system_orientation` for more information
            regarding the rocket's coordinate system.

        Returns
        -------
        None
        """
        if hasattr(self, "motor") and not isinstance(self.motor, EmptyMotor):
            print(
                "Only one motor per rocket is currently supported. "
                + "Overwriting previous motor."
            )
        self.motor = motor
        self.motor_position = position
        _ = self._csys * self.motor._csys
        self.center_of_propellant_position = (
            self.motor.center_of_propellant_mass - self.motor.nozzle_position
        ) * _ + self.motor_position
        self.motor_center_of_mass_position = (
            self.motor.center_of_mass - self.motor.nozzle_position
        ) * _ + self.motor_position
        self.motor_center_of_dry_mass_position = (
            self.motor.center_of_dry_mass - self.motor.nozzle_position
        ) * _ + self.motor_position
        self.evaluate_dry_mass()
        self.evaluate_total_mass()
        self.evaluate_center_of_dry_mass()
        self.evaluate_center_of_mass()
        self.evaluate_dry_inertias()
        self.evaluate_inertias()
        self.evaluate_reduced_mass()
        self.evaluate_thrust_to_weight()
        self.evaluate_static_margin()
        return None

    def add_surfaces(self, surfaces, positions):
        """Adds one or more aerodynamic surfaces to the rocket. The aerodynamic
        surface must be an instance of a class that inherits from the
        AeroSurface (e.g. NoseCone, TrapezoidalFins, etc.)

        Parameters
        ----------
        surfaces : list, AeroSurface, NoseCone, TrapezoidalFins, EllipticalFins, Tail
            Aerodynamic surface to be added to the rocket. Can be a list of
            AeroSurface if more than one surface is to be added.
            See AeroSurface class for more information.
        positions : int, float, list
            Position, in m, of the aerodynamic surface's center of pressure
            relative to the user defined rocket coordinate system.
            See `Rocket.coordinate_system_orientation` for more information
            regarding the rocket's coordinate system.
            If a list is passed, it will correspond to the position of each item
            in the surfaces list.
            For NoseCone type, position is relative to the nose cone tip.
            For Fins type, position is relative to the point belonging to
            the root chord which is highest in the rocket coordinate system.
            For Tail type, position is relative to the point belonging to the
            tail which is highest in the rocket coordinate system.

        Returns
        -------
        None
        """
        try:
            for surface, position in zip(surfaces, positions):
                self.aerodynamic_surfaces.add(surface, position)
        except TypeError:
            self.aerodynamic_surfaces.add(surfaces, positions)

        self.evaluate_static_margin()
        return None

    def add_tail(
        self, top_radius, bottom_radius, length, position, radius=None, name="Tail"
    ):
        """Create a new tail or rocket diameter change, storing its
        parameters as part of the aerodynamic_surfaces list. Its
        parameters are the axial position along the rocket and its
        derivative of the coefficient of lift in respect to angle of
        attack.

        Parameters
        ----------
        top_radius : int, float
            Tail top radius in meters, considering positive direction
            from center of mass to nose cone.
        bottom_radius : int, float
            Tail bottom radius in meters, considering positive direction
            from center of mass to nose cone.
        length : int, float
            Tail length or height in meters. Must be a positive value.
        position : int, float
            Tail position relative to the rocket's coordinate system.
            By tail position, understand the point belonging to the tail which is
            highest in the rocket coordinate system (i.e. generally the point closest
            to the nose cone).
            See `Rocket.coordinate_system_orientation` for more information.

        Returns
        -------
        tail : Tail
            Tail object created.
        """

        # Modify reference radius if not provided
        radius = self.radius if radius is None else radius

        # Create new tail as an object of the Tail class
        tail = Tail(top_radius, bottom_radius, length, radius, name)

        # Add tail to aerodynamic surfaces
        self.add_surfaces(tail, position)

        # Return self
        return tail

<<<<<<< HEAD
    def addNose(self, length, kind, position, bluffiness=0, name="Nose Cone"):
=======
    def add_nose(self, length, kind, position, name="Nosecone"):
>>>>>>> b8b27a41
        """Creates a nose cone, storing its parameters as part of the
        aerodynamic_surfaces list. Its parameters are the axial position
        along the rocket and its derivative of the coefficient of lift
        in respect to angle of attack.


        Parameters
        ----------
        length : int, float
            Nose cone length or height in meters. Must be a positive
            value.
        kind : string
            Nose cone type. Von Karman, conical, ogive, and lvhaack are
            supported.
        position : int, float
            Nose cone tip coordinate relative to the rocket's coordinate system.
<<<<<<< HEAD
            See `Rocket.coordinateSystemOrientation` for more information.
        bluffiness : float, optional
            Ratio between the radius of the circle on the tip of the ogive and
            the radius of the base of the ogive.
=======
            See `Rocket.coordinate_system_orientation` for more information.
>>>>>>> b8b27a41
        name : string
            Nose cone name. Default is "Nose Cone".

        Returns
        -------
        nose : Nose
            Nose cone object created.
        """
        # Create a nose as an object of NoseCone class
        nose = NoseCone(
            length=length,
            kind=kind,
            baseRadius=self.radius,
            rocketRadius=self.radius,
            bluffiness=bluffiness,
            name=name,
        )

        # Add nose to the list of aerodynamic surfaces
        self.add_surfaces(nose, position)

        # Return self
        return nose

    def add_fins(self, *args, **kwargs):
        """See Rocket.add_trapezoidal_fins for documentation.
        This method is set to be deprecated in version 1.0.0 and fully removed
        by version 2.0.0. Use Rocket.add_trapezoidal_fins instead. It keeps the
        same arguments and signature."""
        warnings.warn(
            "This method is set to be deprecated in version 1.0.0 and fully "
            "removed by version 2.0.0. Use Rocket.add_trapezoidal_fins instead",
            PendingDeprecationWarning,
        )
        return self.add_trapezoidal_fins(*args, **kwargs)

    def add_trapezoidal_fins(
        self,
        n,
        root_chord,
        tip_chord,
        span,
        position,
        cant_angle=0,
        sweep_length=None,
        sweep_angle=None,
        radius=None,
        airfoil=None,
        name="Fins",
    ):
        """Create a trapezoidal fin set, storing its parameters as part of the
        aerodynamic_surfaces list. Its parameters are the axial position along
        the rocket and its derivative of the coefficient of lift in respect to
        angle of attack.

        Parameters
        ----------
        n : int
            Number of fins, from 2 to infinity.
        span : int, float
            Fin span in meters.
        root_chord : int, float
            Fin root chord in meters.
        tip_chord : int, float
            Fin tip chord in meters.
        position : int, float
            Fin set position relative to the rocket's coordinate system.
            By fin set position, understand the point belonging to the root
            chord which is highest in the rocket coordinate system (i.e.
            generally the point closest to the nose cone tip).
            See `Rocket.coordinate_system_orientation` for more information.
        cant_angle : int, float, optional
            Fins cant angle with respect to the rocket centerline. Must
            be given in degrees.
        sweep_length : int, float, optional
            Fins sweep length in meters. By sweep length, understand the axial
            distance between the fin root leading edge and the fin tip leading
            edge measured parallel to the rocket centerline. If not given, the
            sweep length is assumed to be equal the root chord minus the tip
            chord, in which case the fin is a right trapezoid with its base
            perpendicular to the rocket's axis. Cannot be used in conjunction
            with sweep_angle.
        sweep_angle : int, float, optional
            Fins sweep angle with respect to the rocket centerline. Must be
            given in degrees. If not given, the sweep angle is automatically
            calculated, in which case the fin is assumed to be a right trapezoid
            with its base perpendicular to the rocket's axis. Cannot be used in
            conjunction with sweep_length.
        radius : int, float, optional
            Reference radius to calculate lift coefficient. If None, which is
            default, use rocket radius.
        airfoil : tuple, optional
            Default is null, in which case fins will be treated as flat plates.
            Otherwise, if tuple, fins will be considered as airfoils. The
            tuple's first item specifies the airfoil's lift coefficient
            by angle of attack and must be either a .csv, .txt, ndarray
            or callable. The .csv and .txt files must contain no headers
            and the first column must specify the angle of attack, while
            the second column must specify the lift coefficient. The
            ndarray should be as [(x0, y0), (x1, y1), (x2, y2), ...]
            where x0 is the angle of attack and y0 is the lift coefficient.
            If callable, it should take an angle of attack as input and
            return the lift coefficient at that angle of attack.
            The tuple's second item is the unit of the angle of attack,
            accepting either "radians" or "degrees".

        Returns
        -------
        fin_set : TrapezoidalFins
            Fin set object created.
        """

        # Modify radius if not given, use rocket radius, otherwise use given.
        radius = radius if radius is not None else self.radius

        # Create a fin set as an object of TrapezoidalFins class
        fin_set = TrapezoidalFins(
            n,
            root_chord,
            tip_chord,
            span,
            radius,
            cant_angle,
            sweep_length,
            sweep_angle,
            airfoil,
            name,
        )

        # Add fin set to the list of aerodynamic surfaces
        self.add_surfaces(fin_set, position)

        # Return the created aerodynamic surface
        return fin_set

    def add_elliptical_fins(
        self,
        n,
        root_chord,
        span,
        position,
        cant_angle=0,
        radius=None,
        airfoil=None,
        name="Fins",
    ):
        """Create an elliptical fin set, storing its parameters as part of the
        aerodynamic_surfaces list. Its parameters are the axial position along
        the rocket and its derivative of the coefficient of lift in respect to
        angle of attack.

        Parameters
        ----------
        n : int
            Number of fins, from 2 to infinity.
        root_chord : int, float
            Fin root chord in meters.
        span : int, float
            Fin span in meters.
        position : int, float
            Fin set position relative to the rocket's coordinate system. By fin
            set position, understand the point belonging to the root chord which
            is highest in the rocket coordinate system (i.e. generally the point
            closest to the nose cone tip).
            See `Rocket.coordinate_system_orientation` for more information.
        cant_angle : int, float, optional
            Fins cant angle with respect to the rocket centerline. Must be given
            in degrees.
        radius : int, float, optional
            Reference radius to calculate lift coefficient. If None, which
            is default, use rocket radius.
        airfoil : tuple, optional
            Default is null, in which case fins will be treated as flat plates.
            Otherwise, if tuple, fins will be considered as airfoils. The
            tuple's first item specifies the airfoil's lift coefficient
            by angle of attack and must be either a .csv, .txt, ndarray
            or callable. The .csv and .txt files must contain no headers
            and the first column must specify the angle of attack, while
            the second column must specify the lift coefficient. The
            ndarray should be as [(x0, y0), (x1, y1), (x2, y2), ...]
            where x0 is the angle of attack and y0 is the lift coefficient.
            If callable, it should take an angle of attack as input and
            return the lift coefficient at that angle of attack.
            The tuple's second item is the unit of the angle of attack,
            accepting either "radians" or "degrees".

        Returns
        -------
        fin_set : EllipticalFins
            Fin set object created.
        """

        # Modify radius if not given, use rocket radius, otherwise use given.
        radius = radius if radius is not None else self.radius

        # Create a fin set as an object of EllipticalFins class
        fin_set = EllipticalFins(n, root_chord, span, radius, cant_angle, airfoil, name)

        # Add fin set to the list of aerodynamic surfaces
        self.add_surfaces(fin_set, position)

        # Return self
        return fin_set

    def add_parachute(
        self, name, cd_s, trigger, sampling_rate=100, lag=0, noise=(0, 0, 0)
    ):
        """Creates a new parachute, storing its parameters such as
        opening delay, drag coefficients and trigger function.

        Parameters
        ----------
        name : string
            Parachute name, such as drogue and main. Has no impact in
            simulation, as it is only used to display data in a more
            organized matter.
        cd_s : float
            Drag coefficient times reference area for parachute. It is
            used to compute the drag force exerted on the parachute by
            the equation F = ((1/2)*rho*V^2)*cd_s, that is, the drag
            force is the dynamic pressure computed on the parachute
            times its cd_s coefficient. Has units of area and must be
            given in squared meters.
        trigger : function, float, string
            Trigger for the parachute deployment. Can be a float with the height
            in which the parachute is ejected (ejection happens after apogee); or
            the string "apogee", for ejection at apogee.
            Can also be a function which defines if the parachute ejection
            system is to be triggered. It must take as input the freestream
            pressure in pascal, the height in meters (above ground level), and
            the state vector of the simulation, which is defined by
            [x, y, z, vx, vy, vz, e0, e1, e2, e3, wx, wy, wz].
            The trigger will be called according to the sampling rate given next.
            It should return True if the parachute ejection system is to be
            triggered and False otherwise.
        sampling_rate : float, optional
            Sampling rate in which the trigger function works. It is used to
            simulate the refresh rate of onboard sensors such as barometers.
            Default value is 100. Value must be given in hertz.
        lag : float, optional
            Time between the parachute ejection system is triggered and the
            parachute is fully opened. During this time, the simulation will
            consider the rocket as flying without a parachute. Default value
            is 0. Must be given in seconds.
        noise : tuple, list, optional
            List in the format (mean, standard deviation, time-correlation).
            The values are used to add noise to the pressure signal which is
            passed to the trigger function. Default value is (0, 0, 0). Units
            are in pascal.

        Returns
        -------
        parachute : Parachute
            Parachute  containing trigger, sampling_rate, lag, cd_s, noise
            and name. Furthermore, it stores clean_pressure_signal,
            noise_signal and noisyPressureSignal which are filled in during
            Flight simulation.
        """
        # Create a parachute
        parachute = Parachute(name, cd_s, trigger, sampling_rate, lag, noise)

        # Add parachute to list of parachutes
        self.parachutes.append(parachute)

        # Return self
        return self.parachutes[-1]

    def set_rail_buttons(
        self, upper_button_position, lower_button_position, angular_position=45
    ):
        """Adds rail buttons to the rocket, allowing for the calculation of
        forces exerted by them when the rocket is sliding in the launch rail.
        For the simulation, only two buttons are needed, which are the two
        closest to the nozzle.

        Parameters
        ----------
        upper_button_position : int, float
            Position of the rail button furthest from the nozzle relative to
            the rocket's coordinate system, in meters.
            See `Rocket.coordinate_system_orientation` for more information.
        lower_button_position : int, float
            Position of the rail button closest to the nozzle relative to
            the rocket's coordinate system, in meters.
            See `Rocket.coordinate_system_orientation` for more information.
        angular_position : float, optional
            Angular position of the rail buttons in degrees measured
            as the rotation around the symmetry axis of the rocket
            relative to one of the other principal axis.
            Default value is 45 degrees, generally used in rockets with
            4 fins.

        Returns
        -------
        rail_buttons : RailButtons
            RailButtons object created
        """
        # Create a rail buttons object
        buttons_distance = abs(upper_button_position - lower_button_position)
        rail_buttons = RailButtons(
            buttons_distance=buttons_distance, angular_position=angular_position
        )
        self.rail_buttons.add(rail_buttons, lower_button_position)
        return rail_buttons

    def add_cm_eccentricity(self, x, y):
        """Moves line of action of aerodynamic and thrust forces by
        equal translation amount to simulate an eccentricity in the
        position of the center of mass of the rocket relative to its
        geometrical center line. Should not be used together with
        add_cp_eccentricity and add_thrust_eccentricity.

        Parameters
        ----------
        x : float
            Distance in meters by which the CM is to be translated in
            the x direction relative to geometrical center line.
        y : float
            Distance in meters by which the CM is to be translated in
            the y direction relative to geometrical center line.

        Returns
        -------
        self : Rocket
            Object of the Rocket class.
        """
        # Move center of pressure to -x and -y
        self.cp_eccentricity_x = -x
        self.cp_eccentricity_y = -y

        # Move thrust center by -x and -y
        self.thrust_eccentricity_y = -x
        self.thrust_eccentricity_x = -y

        # Return self
        return self

    def add_cp_eccentricity(self, x, y):
        """Moves line of action of aerodynamic forces to simulate an
        eccentricity in the position of the center of pressure relative
        to the center of mass of the rocket.

        Parameters
        ----------
        x : float
            Distance in meters by which the CP is to be translated in
            the x direction relative to the center of mass axial line.
        y : float
            Distance in meters by which the CP is to be translated in
            the y direction relative to the center of mass axial line.

        Returns
        -------
        self : Rocket
            Object of the Rocket class.
        """
        # Move center of pressure by x and y
        self.cp_eccentricity_x = x
        self.cp_eccentricity_y = y

        # Return self
        return self

    def add_thrust_eccentricity(self, x, y):
        """Moves line of action of thrust forces to simulate a
        misalignment of the thrust vector and the center of mass.

        Parameters
        ----------
        x : float
            Distance in meters by which the line of action of the
            thrust force is to be translated in the x direction
            relative to the center of mass axial line.
        y : float
            Distance in meters by which the line of action of the
            thrust force is to be translated in the x direction
            relative to the center of mass axial line.

        Returns
        -------
        self : Rocket
            Object of the Rocket class.
        """
        # Move thrust line by x and y
        self.thrust_eccentricity_y = x
        self.thrust_eccentricity_x = y

        # Return self
        return self

    def info(self):
        """Prints out a summary of the data and graphs available about
        the Rocket.

        Parameters
        ----------
        None

        Return
        ------
        None
        """
        # All prints
        self.prints.all()

        return None

    def all_info(self):
        """Prints out all data and graphs available about the Rocket.

        Parameters
        ----------
        None

        Return
        ------
        None
        """

        # All prints and plots
        self.info()
        self.plots.all()

        return None

    def add_fin(
        self,
        number_of_fins=4,
        cl=2 * np.pi,
        cpr=1,
        cpz=1,
        gammas=[0, 0, 0, 0],
        angular_positions=None,
    ):
        "Hey! I will document this function later"
        self.aerodynamic_surfaces = Components()
        pi = np.pi
        # Calculate angular positions if not given
        if angular_positions is None:
            angular_positions = (
                np.array(range(number_of_fins)) * 2 * pi / number_of_fins
            )
        else:
            angular_positions = np.array(angular_positions) * pi / 180
        # Convert gammas to degree
        if isinstance(gammas, (int, float)):
            gammas = [(pi / 180) * gammas for i in range(number_of_fins)]
        else:
            gammas = [(pi / 180) * gamma for gamma in gammas]
        for i in range(number_of_fins):
            # Get angular position and inclination for current fin
            angular_position = angular_positions[i]
            gamma = gammas[i]
            # Calculate position vector
            cpx = cpr * np.cos(angular_position)
            cpy = cpr * np.sin(angular_position)
            position_vector = np.array([cpx, cpy, cpz])
            # Calculate chord vector
            aux_vector = np.array([cpy, -cpx, 0]) / (cpr)
            chord_vector = (
                np.cos(gamma) * np.array([0, 0, 1]) - np.sin(gamma) * aux_vector
            )
            self.aerodynamic_surfaces.append([position_vector, chord_vector])
        return None<|MERGE_RESOLUTION|>--- conflicted
+++ resolved
@@ -778,11 +778,7 @@
         # Return self
         return tail
 
-<<<<<<< HEAD
-    def addNose(self, length, kind, position, bluffiness=0, name="Nose Cone"):
-=======
-    def add_nose(self, length, kind, position, name="Nosecone"):
->>>>>>> b8b27a41
+    def add_nose(self, length, kind, position, bluffiness=0, name="Nose Cone"):
         """Creates a nose cone, storing its parameters as part of the
         aerodynamic_surfaces list. Its parameters are the axial position
         along the rocket and its derivative of the coefficient of lift
@@ -799,14 +795,10 @@
             supported.
         position : int, float
             Nose cone tip coordinate relative to the rocket's coordinate system.
-<<<<<<< HEAD
-            See `Rocket.coordinateSystemOrientation` for more information.
+            See `Rocket.coordinate_system_orientation` for more information.
         bluffiness : float, optional
             Ratio between the radius of the circle on the tip of the ogive and
             the radius of the base of the ogive.
-=======
-            See `Rocket.coordinate_system_orientation` for more information.
->>>>>>> b8b27a41
         name : string
             Nose cone name. Default is "Nose Cone".
 
