--- conflicted
+++ resolved
@@ -360,27 +360,23 @@
         # Save launch rail length
         self.railLength = railLength
 
-<<<<<<< HEAD
-        # Save gravity value
-        self.gravity = gravity
-=======
         # Initialize constants
         self.earthRadius = 6.3781 * (10**6)
         self.airGasConstant = 287.05287  # in J/K/Kg
         self.standard_g = 9.80665
->>>>>>> b104c01d
 
         # Initialize atmosphere
         self.setAtmosphericModel("StandardAtmosphere")
 
         # Save latitude and longitude
+        self.latitude = latitude
+        self.longitude = longitude
         if latitude != None and longitude != None:
             self.setLocation(latitude, longitude)
         else:
             self.latitude, self.longitude = None, None
 
         # Save date
-        self.date = date
         if date != None:
             self.setDate(date, timeZone)
         else:
@@ -412,12 +408,8 @@
 
         # Store launch site coordinates referenced to UTM projection system
         if self.latitude > -80 and self.latitude < 84:
-<<<<<<< HEAD
-            convert = self.geodesicToUtm(self.latitude, self.longitude, self.datum)
-=======
             convert = self.geodesicToUtm(self.latitude, self.longitude)
 
->>>>>>> b104c01d
             self.initialNorth = convert[1]
             self.initialEast = convert[0]
             self.initialUtmZone = convert[2]
@@ -430,14 +422,7 @@
         self.setElevation(elevation)
 
         # Recalculate Earth Radius
-<<<<<<< HEAD
-        self.earthRadius = self.calculateEarthRadius(self.latitude, self.datum)  # in m
-
-        # Initialize plots and prints object
-        self.plots = _EnvironmentPlots(self)
-=======
         self.earthRadius = self.calculateEarthRadius(self.latitude)  # in m
->>>>>>> b104c01d
 
         # Initialize plots and prints object
         self.plots = _EnvironmentPlots(self)
@@ -601,11 +586,7 @@
 
         #     # Calculate elevation
         #     dem  = ee.Image('USGS/SRTMGL1_003')
-<<<<<<< HEAD
-        #     xy   = ee.Geometry.Point([selfgitude, self.latitude])
-=======
         #     xy   = ee.Geometry.Point([self.longitude, self.latitude])
->>>>>>> b104c01d
         #     elev = dem.sample(xy, 30).first().get('elevation').getInfo()
 
         #     self.elevation = elev
@@ -2169,11 +2150,7 @@
                     weatherData.variables[dictionary["geopotential"]][
                         timeIndex, :, (latIndex - 1, latIndex), (lonIndex - 1, lonIndex)
                     ]
-<<<<<<< HEAD
-                    / self.gravity
-=======
                     / self.standard_g
->>>>>>> b104c01d
                 )
             except:
                 raise ValueError(
@@ -2599,11 +2576,7 @@
                 )
                 geopotentials = (
                     weatherData.variables[dictionary["geopotential"]][params]
-<<<<<<< HEAD
-                    / self.gravity
-=======
                     / self.standard_g
->>>>>>> b104c01d
                 )
             except:
                 raise ValueError(
@@ -2945,11 +2918,7 @@
         )
 
         # Get gravity and R
-<<<<<<< HEAD
-        g = self.gravity
-=======
         g = self.standard_g
->>>>>>> b104c01d
         R = self.airGasConstant
 
         # Create function to compute pressure profile
@@ -3294,11 +3263,7 @@
 
         self.exportEnvDictionary = {
             "railLength": self.railLength,
-<<<<<<< HEAD
-            "gravity": self.gravity,
-=======
             "gravity": self.gravity(self.elevation),
->>>>>>> b104c01d
             "date": [
                 self.datetime_date.year,
                 self.datetime_date.month,
