from datetime import datetime, timedelta
import bisect

import ipywidgets as widgets
import numpy as np
from scipy import stats
from matplotlib import pyplot as plt
from matplotlib.animation import FuncAnimation, PillowWriter as ImageWriter
<<<<<<< HEAD
import matplotlib.ticker as mtick

import netCDF4
=======
>>>>>>> d82544d4
from windrose import WindAxes, WindroseAxes
import netCDF4
from cftime import num2date

from rocketpy.Function import Function


class EnvironmentAnalysis:
    """Class for analyzing the environment.

    List of ideas suggested by Logan:
        - average max/min temperature
        - record max/min temperature
        - average max wind gust
        - record max wind gust
        - plot of wind gust distribution (should be Weibull)
        - animation of who wind gust distribution evolves over average day
        - temperature progression throughout the day at some fine interval (ex: 10 min) with 1, 2, 3, sigma contours (sketch below)
        - average, 1, 2, 3 sigma wind profile from 0 - 35,000 ft AGL
        - average day wind rose
        - animation of how average wind rose evolves throughout an average day
        - animation of how wind profile evolves throughout an average day

    All items listed are relevant to either
        1. participant safety
        2. launch operations (range closure decision)
        3. rocket performance

    How does this class work?
    - The class is initialized with a start date and end date.
    - The class then parses the weather data from the start date to the end date.
    - The class then calculates the average max/min temperature, average max wind gust, and average day wind rose.
    - The class then plots the average max/min temperature, average max wind gust, and average day wind rose.
    """

    def __init__(
        self,
        start_date,
        end_date,
        latitude,
        longitude,
        elevation,
        surfaceDataFile=None,
        pressureLevelDataFile=None,
    ):
        # Save inputs
        self.start_date = start_date
        self.end_date = end_date
        self.latitude = latitude
        self.longitude = longitude
        self.elevation = elevation
        self.surfaceDataFile = surfaceDataFile
        self.pressureLevelDataFile = pressureLevelDataFile

        # Parse data files
        self.pressureLevelDataDict = {}
        self.surfaceDataDict = {}
        self.parsePressureLevelData()
        self.parseSurfaceData()

        # Initialize result variables
        self.average_max_temperature = 0
        self.average_min_temperature = 0
        self.record_max_temperature = 0
        self.record_min_temperature = 0
        self.average_max_wind_gust = 0
        self.maximum_wind_gust = 0
        self.wind_gust_distribution = None
        self.average_temperature_along_day = Function(0)
        self.average_temperature_along_day_1_sigma = Function(0)
        self.average_temperature_along_day_2_sigma = Function(0)
        self.average_temperature_along_day_3_sigma = Function(0)
        self.average_wind_profile = Function(0)
        self.average_wind_profile_1_sigma = Function(0)
        self.average_wind_profile_2_sigma = Function(0)
        self.average_wind_profile_13_sigma = Function(0)

        self.max_wind_speed = None
        self.min_wind_speed = None
        self.wind_speed_per_hour = None
        self.wind_direction_per_hour = None

        # Run calculations
        # self.process_data()

    # TODO: Check implementation and use when parsing files
    def __bilinear_interpolation(self, x, y, x1, x2, y1, y2, z11, z12, z21, z22):
        """
        Bilinear interpolation.

        Source: GitHub Copilot
        """
        return (
            z11 * (x2 - x) * (y2 - y)
            + z21 * (x - x1) * (y2 - y)
            + z12 * (x2 - x) * (y - y1)
            + z22 * (x - x1) * (y - y1)
        ) / ((x2 - x1) * (y2 - y1))

    def __init_surface_dictionary(self):
        # Create dictionary of file variable names to process surface data
        self.surfaceFileDict = {
            "surface100mWindVelocityX": "v100",  # TODO: fix this to u100 when you have a good file
            "surface100mWindVelocityY": "v100",
            "surface10mWindVelocityX": "u10",
            "surface10mWindVelocityY": "v10",
            "surfaceTemperature": "t2m",
            "cloudBaseHeight": "cbh",
            "surfaceWindGust": "i10fg",
            "surfacePressure": "sp",
            "totalPrecipitation": "tp",
        }

    def __init_pressure_level_dictionary(self):
        # Create dictionary of file variable names to process pressure level data
        self.pressureLevelFileDict = {
            "geopotential": "z",
            "windVelocityX": "u",
            "windVelocityY": "v",
            "temperature": "t",
        }

    def __getNearestIndex(self, array, value):
        """Find nearest index of the given value in the array.
        Made for latitudes and longitudes, suporting arrays that range from
        -180 to 180 or from 0 to 360.

        TODO: improve docs

        Parameters
        ----------
        array : array
        value : float

        Returns
        -------
        index : int
        """
        # Create value convetion
        if np.min(array) < 0:
            # File uses range from -180 to 180, make sure value follows convetion
            value = value if value < 180 else value % 180 - 180  # Example: 190 => -170
        else:
            # File probably uses range from 0 to 360, make sure value follows convention
            value = value % 360  # Example: -10 becomes 350

        # Find index
        if array[0] < array[-1]:
            # Array is sorted correctly, find index
            # Deal with sorted array
            index = bisect.bisect(array, value)
        else:
            # Array is reversed, no big deal, just bisect reversed one and subtract length
            index = len(array) - bisect.bisect_left(array[::-1], value)

        # Apply fix
        if index == len(array) and array[index - 1] == value:
            # If value equal the last array entry, fix to avoid being considered out of grid
            index = index - 1

        return index

    def __timeNumToDateString(self, timeNum, units, calendar):
        """Convert time number (usually hours before a certain date) into two
        strings: one for the date (example: 2022.04.31) and one for the hour
        (example: 14). See cftime.num2date for details on units and calendar.
        """
        dateTime = num2date(timeNum, units, calendar="gregorian")
        dateString = f"{dateTime.year}.{dateTime.month}.{dateTime.day}"
        hourString = f"{dateTime.hour}"
        return dateString, hourString, dateTime

    def __extractSurfaceDataValue(
        self, surfaceData, variable, indices, lonArray, latArray
    ):
        """Extract value from surface data netCDF4 file. Performs bilinear
        interpolation along longitude and latitude."""

        timeIndex, lonIndex, latIndex = indices
        variableData = surfaceData[variable]

        # Get values for variable on the four nearest poins
        z11 = variableData[timeIndex, lonIndex - 1, latIndex - 1]
        z12 = variableData[timeIndex, lonIndex - 1, latIndex]
        z21 = variableData[timeIndex, lonIndex, latIndex - 1]
        z22 = variableData[timeIndex, lonIndex, latIndex]

        # Compute interpolated value on desired lat lon pair
        value = self.__bilinear_interpolation(
            x=self.longitude,
            y=self.latitude,
            x1=lonArray[lonIndex - 1],
            x2=lonArray[lonIndex],
            y1=latArray[latIndex - 1],
            y2=latArray[latIndex],
            z11=z11,
            z12=z12,
            z21=z21,
            z22=z22,
        )

        return value

    def __extractPressureLevelDataValue(
        self, pressureLevelData, variable, indices, lonArray, latArray
    ):
        """Extract value from surface data netCDF4 file. Performs bilinear
        interpolation along longitude and latitude."""

        timeIndex, lonIndex, latIndex = indices
        variableData = pressureLevelData[variable]

        # Get values for variable on the four nearest poins
        z11 = variableData[timeIndex, :, lonIndex - 1, latIndex - 1]
        z12 = variableData[timeIndex, :, lonIndex - 1, latIndex]
        z21 = variableData[timeIndex, :, lonIndex, latIndex - 1]
        z22 = variableData[timeIndex, :, lonIndex, latIndex]

        # Compute interpolated value on desired lat lon pair
        value_list_as_a_function_of_pressure_level = self.__bilinear_interpolation(
            x=self.longitude,
            y=self.latitude,
            x1=lonArray[lonIndex - 1],
            x2=lonArray[lonIndex],
            y1=latArray[latIndex - 1],
            y2=latArray[latIndex],
            z11=z11,
            z12=z12,
            z21=z21,
            z22=z22,
        )

        return value_list_as_a_function_of_pressure_level

    def __compute_height_above_sea_level(self, geopotential):
        """Compute height above sea level from geopotential.

        Source: https://en.wikipedia.org/wiki/Geopotential
        """
        R = 63781370  # Earth radius in m
        g = 9.80665  # Gravity acceleration in m/s^2
        geopotential_height = geopotential / g
        return R * geopotential_height / (R - geopotential_height)

    def __check_coordinates_inside_grid(self, lonIndex, latIndex, lonArray, latArray):
        if (
            lonIndex == 0
            or lonIndex > len(lonArray) - 1
            or latIndex == 0
            or latIndex > len(latArray) - 1
        ):
            raise ValueError(
                f"Latitude and longitude pair {(self.latitude, self.longitude)} is outside the grid available in the given file, which is defined by {(latArray[0], lonArray[0])} and {(latArray[-1], lonArray[-1])}."
            )

    @staticmethod
    def _find_two_closest_integer_factors(number):
        """Find the two closest integer factors of a number.

        Parameters
        ----------
        number: int

        Returns
        -------
        list[int]
        """
        number_sqrt = number**0.5
        if isinstance(number_sqrt, int):
            return number_sqrt, number_sqrt
        else:
            guess = int(number_sqrt)
            while True:
                if number % guess == 0:
                    return guess, number // guess
                else:
                    guess -= 1

    # TODO: Needs tests
    def parsePressureLevelData(self):
        """
        Parse pressure level data from a weather file.

        Sources of information:
        - https://cds.climate.copernicus.eu/cdsapp#!/dataset/reanalysis-era5-single-levels-preliminary-back-extension?tab=overview
        -

        Must get the following variables from a ERA5 file:
        - Geopotential
        - U-component of wind
        - V-component of wind
        - Temperature

        Must compute the following for each date and hour available in the dataset:
        - pressure = Function(..., inputs="Height Above Sea Level (m)", outputs="Pressure (Pa)")
        - temperature = Function(..., inputs="Height Above Sea Level (m)", outputs="Temperature (K)")
        - windDirection = Function(..., inputs="Height Above Sea Level (m)", outputs="Wind Direction (Deg True)")
        - windHeading = Function(..., inputs="Height Above Sea Level (m)", outputs="Wind Heading (Deg True)")
        - windSpeed = Function(..., inputs="Height Above Sea Level (m)", outputs="Wind Speed (m/s)")
        - windVelocityX = Function(..., inputs="Height Above Sea Level (m)", outputs="Wind Velocity X (m/s)")
        - windVelocityY = Function(..., inputs="Height Above Sea Level (m)", outputs="Wind Velocity Y (m/s)")

        Return a dictionary with all the computed data with the following structure:
        pressureLevelDataDict: {
            "date" : {
                "hour": {
                    "data": ...,
                    "data": ...
                },
                "hour": {
                    "data": ...,
                    "data": ...
                }
            },
            "date" : {
                "hour": {
                    "data": ...,
                    "data": ...
                },
                "hour": {
                    "data": ...,
                    "data": ...
                }
            }
        }
        """
        # Setup dictionary used to read weather file
        self.__init_pressure_level_dictionary()
        # Read weather file
        pressureLevelData = netCDF4.Dataset(self.pressureLevelDataFile)

        # Get time, pressure levels, latitude and longitude data from file
        timeNumArray = pressureLevelData.variables["time"]
        pressureLevelArray = pressureLevelData.variables["level"]
        lonArray = pressureLevelData.variables["longitude"]
        latArray = pressureLevelData.variables["latitude"]

        # Find index needed for latitude and longitude for specified location
        lonIndex = self.__getNearestIndex(lonArray, self.longitude)
        latIndex = self.__getNearestIndex(latArray, self.latitude)

        # Can't handle lat and lon out of grid
        self.__check_coordinates_inside_grid(lonIndex, latIndex, lonArray, latArray)

        # Loop through time and save all values
        for timeIndex, timeNum in enumerate(timeNumArray):

            dateString, hourString, dateTime = self.__timeNumToDateString(
                timeNum, timeNumArray.units, calendar="gregorian"
            )

            # Check if date is within analysis range
            if not (self.start_date <= dateTime < self.end_date):
                continue

            # Make sure keys exist
            if dateString not in self.pressureLevelDataDict:
                self.pressureLevelDataDict[dateString] = {}
            if hourString not in self.pressureLevelDataDict[dateString]:
                self.pressureLevelDataDict[dateString][hourString] = {}

            # Extract data from weather file
            indices = (timeIndex, lonIndex, latIndex)

            # Retrieve geopotential first and compute altitudes
            geopotentialArray = self.__extractPressureLevelDataValue(
                pressureLevelData,
                self.pressureLevelFileDict["geopotential"],
                indices,
                lonArray,
                latArray,
            )
            heightAboveSeaLevelArray = self.__compute_height_above_sea_level(
                geopotentialArray
            )

            # Loop through wind components and temperature, get value and convert to Function
            for key, value in self.pressureLevelFileDict.items():
                valueArray = self.__extractPressureLevelDataValue(
                    pressureLevelData, value, indices, lonArray, latArray
                )
                variablePointsArray = np.array([heightAboveSeaLevelArray, valueArray]).T
                variableFunction = Function(
                    variablePointsArray,
                    inputs="Height Above Sea Level (m)",
                    outputs=key,
                )
                self.pressureLevelDataDict[dateString][hourString][
                    key
                ] = variableFunction

            # Create function for pressure levels
            pressurePointsArray = np.array(
                [heightAboveSeaLevelArray, pressureLevelArray]
            ).T
            pressureFunction = Function(
                pressurePointsArray,
                inputs="Height Above Sea Level (m)",
                outputs="Pressure (Pa)",
            )
            self.pressureLevelDataDict[dateString][hourString][
                "pressure"
            ] = pressureFunction

            # Create function for wind speed levels
            windVelocityXArray = self.__extractPressureLevelDataValue(
                pressureLevelData,
                self.pressureLevelFileDict["windVelocityX"],
                indices,
                lonArray,
                latArray,
            )
            windVelocityYArray = self.__extractPressureLevelDataValue(
                pressureLevelData,
                self.pressureLevelFileDict["windVelocityY"],
                indices,
                lonArray,
                latArray,
            )
            windSpeedArray = np.sqrt(
                np.square(windVelocityXArray) + np.square(windVelocityYArray)
            )

            windSpeedPointsArray = np.array(
                [heightAboveSeaLevelArray, windSpeedArray]
            ).T
            windSpeedFunction = Function(
                windSpeedPointsArray,
                inputs="Height Above Sea Level (m)",
                outputs="Wind Speed (m/s)",
            )
            self.pressureLevelDataDict[dateString][hourString][
                "windSpeed"
            ] = windSpeedFunction

            # Create function for wind heading levels
            windHeadingArray = (
                np.arctan2(windVelocityXArray, windVelocityYArray) * (180 / np.pi) % 360
            )

            windHeadingPointsArray = np.array(
                [heightAboveSeaLevelArray, windHeadingArray]
            ).T
            windHeadingFunction = Function(
                windHeadingPointsArray,
                inputs="Height Above Sea Level (m)",
                outputs="Wind Heading (Deg True)",
            )
            self.pressureLevelDataDict[dateString][hourString][
                "windHeading"
            ] = windHeadingFunction

            # Create function for wind direction levels
            windDirectionArray = (windHeadingArray - 180) % 360
            windDirectionPointsArray = np.array(
                [heightAboveSeaLevelArray, windDirectionArray]
            ).T
            windDirectionFunction = Function(
                windDirectionPointsArray,
                inputs="Height Above Sea Level (m)",
                outputs="Wind Direction (Deg True)",
            )
            self.pressureLevelDataDict[dateString][hourString][
                "windDirection"
            ] = windDirectionFunction

        return self.pressureLevelDataDict

    # TODO: Needs tests
    def parseSurfaceData(self):
        """
        Parse surface data from a weather file.
        Currently only supports files from ECMWF.

        Must get the following variables:
        - 2m temperature: surfaceTemperature = float
        - Surface pressure: surfacePressure = float
        - 10m u-component of wind: surface10mWindVelocityX = float
        - 10m v-component of wind: surface10mWindVelocityY = float
        - 100m u-component of wind: surface100mWindVelocityX = float
        - 100m V-component of wind: surface100mWindVelocityY = float
        - Instantaneous 10m wind gust: surfaceWindGust = float
        - Total precipitation: totalPrecipitation = float
        - Cloud base height: cloudBaseHeight = float

        Return a dictionary with all the computed data with the following structure:
        surfaceDataDict: {
            "date" : {
                "hour": {
                    "data": ...,
                    ...
                },
                ...
            },
            ...
        }
        """
        # Setup dictionary used to read weather file
        self.__init_surface_dictionary()

        # Read weather file
        surfaceData = netCDF4.Dataset(self.surfaceDataFile)

        # Get time, latitude and longitude data from file
        timeNumArray = surfaceData.variables["time"]
        lonArray = surfaceData.variables["longitude"]
        latArray = surfaceData.variables["latitude"]

        # Find index needed for latitude and longitude for specified location
        lonIndex = self.__getNearestIndex(lonArray, self.longitude)
        latIndex = self.__getNearestIndex(latArray, self.latitude)

        # Can't handle lat and lon out of grid
        self.__check_coordinates_inside_grid(lonIndex, latIndex, lonArray, latArray)

        # Loop through time and save all values
        for timeIndex, timeNum in enumerate(timeNumArray):

            dateString, hourString, dateTime = self.__timeNumToDateString(
                timeNum, timeNumArray.units, calendar="gregorian"
            )

            # Check if date is within analysis range
            if not (self.start_date <= dateTime < self.end_date):
                continue

            # Make sure keys exist
            if dateString not in self.surfaceDataDict:
                self.surfaceDataDict[dateString] = {}
            if hourString not in self.surfaceDataDict[dateString]:
                self.surfaceDataDict[dateString][hourString] = {}

            # Extract data from weather file
            indices = (timeIndex, lonIndex, latIndex)
            for key, value in self.surfaceFileDict.items():
                self.surfaceDataDict[dateString][hourString][
                    key
                ] = self.__extractSurfaceDataValue(
                    surfaceData, value, indices, lonArray, latArray
                )

        return self.surfaceDataDict

    # Calculations
    def process_data(self):
        self.calculate_average_max_temperature()
        self.calculate_average_min_temperature()
        self.calculate_record_max_temperature()
        self.calculate_record_min_temperature()
        self.calculate_average_max_wind_gust()
        self.calculate_maximum_wind_gust()
        self.calculate_wind_gust_distribution()
        self.calculate_average_temperature_along_day()
        self.calculate_average_wind_profile()
        self.calculate_average_day_wind_rose()

    # TODO: Create tests
    def calculate_average_max_temperature(self):
        self.max_temperature_list = [
            np.max([dayDict[hour]["surfaceTemperature"] for hour in dayDict.keys()])
            for dayDict in self.surfaceDataDict.values()
        ]
        self.average_max_temperature = np.average(self.max_temperature_list)
        return self.average_max_temperature

    # TODO: Create tests
    def calculate_average_min_temperature(self):
        self.min_temperature_list = [
            np.min([dayDict[hour]["surfaceTemperature"] for hour in dayDict.keys()])
            for dayDict in self.surfaceDataDict.values()
        ]
        self.average_min_temperature = np.average(self.min_temperature_list)
        return self.average_min_temperature

    # TODO: Create tests
    def calculate_record_max_temperature(self):
        self.temperature_list = [
            dayDict[hour]["surfaceTemperature"]
            for dayDict in self.surfaceDataDict.values()
            for hour in dayDict.keys()
        ]
        self.record_max_temperature = np.max(self.temperature_list)
        return self.record_max_temperature

    # TODO: Create tests
    def calculate_record_min_temperature(self):
        self.temperature_list = [
            dayDict[hour]["surfaceTemperature"]
            for dayDict in self.surfaceDataDict.values()
            for hour in dayDict.keys()
        ]
        self.record_min_temperature = np.min(self.temperature_list)
        return self.record_min_temperature

    # TODO: Create tests
    def calculate_average_max_wind_gust(self):
        self.max_wind_gust_list = [
            np.max([dayDict[hour]["surfaceWindGust"] for hour in dayDict.keys()])
            for dayDict in self.surfaceDataDict.values()
        ]
        self.average_max_wind_gust = np.average(self.max_wind_gust_list)
        return self.average_max_wind_gust

    # TODO: Create tests
    def calculate_maximum_wind_gust(self):
        self.wind_gust_list = [
            dayDict[hour]["surfaceWindGust"]
            for dayDict in self.surfaceDataDict.values()
            for hour in dayDict.keys()
        ]
        self.max_wind_gust = np.max(self.wind_gust_list)
        return self.max_wind_gust

    # TODO: Create tests
    def plot_wind_gust_distribution(self):
        """Get all values of wind gust speed (for every date and hour available)
        and plot a single distribution. Expected result is a Weibull distribution.
        """
        self.wind_gust_list = [
            dayDict[hour]["surfaceWindGust"]
            for dayDict in self.surfaceDataDict.values()
            for hour in dayDict.keys()
        ]
        plt.figure()
        # Plot histogram
        plt.hist(
            self.wind_gust_list,
            bins=int(len(self.wind_gust_list) ** 0.5),
            density=True,
            histtype="stepfilled",
            alpha=0.2,
            label="Wind Gust Speed Distribution",
        )

        # Plot weibull distribution
        c, loc, scale = stats.weibull_min.fit(self.wind_gust_list)
        x = np.linspace(0, np.max(self.wind_gust_list), 100)
        plt.plot(
            x,
            stats.weibull_min.pdf(x, c, loc, scale),
            "r-",
            linewidth=2,
            label="Weibull Distribution",
        )

        # Label plot
        plt.ylabel("Probability")
        plt.xlabel("Wind gust speed (m/s)")
        plt.title("Wind Gust Speed Distribution")
        plt.legend()
        plt.show()

        return None

    # TODO: Implement
    def calculate_average_temperature_along_day(self):
        """temperature progression throughout the day at some fine interval (ex: 2 hours) with 1, 2, 3, sigma contours"""
        ...

    # TODO: Create tests
    def plot_average_wind_speed_profile(self, max_altitude=10000):
        """Average wind speed for all datetimes available."""
        min_altitude = self.elevation
        altitude_list = np.linspace(min_altitude, max_altitude, 100)
        wind_speed_profiles = [
            dayDict[hour]["windSpeed"](altitude_list)
            for dayDict in self.pressureLevelDataDict.values()
            for hour in dayDict.keys()
        ]
        self.average_wind_speed_profile = np.mean(wind_speed_profiles, axis=0)
        # Plot
        plt.figure()
        plt.plot(self.average_wind_speed_profile, altitude_list, "r", label="$\\mu$")
        plt.plot(
            np.percentile(wind_speed_profiles, 50 - 34.1, axis=0),
            altitude_list,
            "b--",
            alpha=1,
            label="$\\mu \\pm \\sigma$",
        )
        plt.plot(
            np.percentile(wind_speed_profiles, 50 + 34.1, axis=0),
            altitude_list,
            "b--",
            alpha=1,
        )
        plt.plot(
            np.percentile(wind_speed_profiles, 50 - 47.4, axis=0),
            altitude_list,
            "b--",
            alpha=0.5,
            label="$\\mu \\pm 2\\sigma$",
        )
        plt.plot(
            np.percentile(wind_speed_profiles, 50 + 47.7, axis=0),
            altitude_list,
            "b--",
            alpha=0.5,
        )
        # plt.plot(np.percentile(wind_speed_profiles, 50-49.8, axis=0, method='weibull'), altitude_list, 'b--', alpha=0.25)
        # plt.plot(np.percentile(wind_speed_profiles, 50+49.8, axis=0, method='weibull'), altitude_list, 'b--', alpha=0.25)
        for wind_speed_profile in wind_speed_profiles:
            plt.plot(wind_speed_profile, altitude_list, "gray", alpha=0.01)
        plt.ylim(min_altitude, max_altitude)
        plt.xlabel("Wind speed (m/s)")
        plt.ylabel("Altitude (m)")
        plt.title("Average Wind Speed Profile")
        plt.legend()
        plt.show()

    def process_wind_speed_and_direction_data_for_average_day(self):
        """Process the wind_speed and wind_direction data to generate lists of all the wind_speeds recorded
        for a following hour of the day and also the wind direction. Also calculates the greater and the smallest
        wind_speed recorded

        Returns
        -------
        None
        """
        max_wind_speed = float("-inf")
        min_wind_speed = float("inf")

        days = list(self.surfaceDataDict.keys())
        hours = list(self.surfaceDataDict[days[0]].keys())

        windSpeed = {}
        windDir = {}

        for hour in hours:
            windSpeed[hour] = []
            windDir[hour] = []
            for day in days:
                try:
                    hour_wind_speed = self.pressureLevelDataDict[day][hour][
                        "windSpeed"
                    ](self.elevation)

                    max_wind_speed = (
                        hour_wind_speed
                        if hour_wind_speed > max_wind_speed
                        else max_wind_speed
                    )
                    min_wind_speed = (
                        hour_wind_speed
                        if hour_wind_speed < min_wind_speed
                        else min_wind_speed
                    )

                    windSpeed[hour].append(hour_wind_speed)
                    windDir[hour].append(
                        self.pressureLevelDataDict[day][hour]["windDirection"](
                            self.elevation
                        )
                    )
                except KeyError:
                    # Not all days have all hours stored, that is fine
                    pass

        self.max_wind_speed = max_wind_speed
        self.min_wind_speed = min_wind_speed
        self.wind_speed_per_hour = windSpeed
        self.wind_direction_per_hour = windDir

    @staticmethod
    def plot_wind_rose(
        wind_direction, wind_speed, bins=None, title=None, fig=None, rect=None
    ):
        """Plot a windrose given the data.

        Parameters
        ----------
        wind_direction: list[float]
        wind_speed: list[float]
        bins: 1D array or integer, optional
            number of bins, or a sequence of bins variable. If not set, bins=6,
            then bins=linspace(min(var), max(var), 6)
        title: str, optional
            Title of the plot
        fig: matplotlib.pyplot.figure, optional

        Returns
        -------
        WindroseAxes
        """
        ax = WindroseAxes.from_ax(fig=fig, rect=rect)
        ax.bar(
            wind_direction,
            wind_speed,
            bins=bins,
            normed=True,
            opening=0.8,
            edgecolor="white",
        )
        ax.set_title(title)
        ax.set_legend()
        # Format the ticks (only integers, as percentage, at most 3 intervals)
        ax.yaxis.set_major_locator(mtick.MaxNLocator(integer=True, nbins=3, prune='lower'))
        ax.yaxis.set_major_formatter(mtick.PercentFormatter(decimals=0))
        return ax

    def plot_average_day_wind_rose_specific_hour(self, hour, fig=None):
        """Plot a specific hour of the average windrose

        Parameters
        ----------
        hour: int
        fig: matplotlib.pyplot.figure

        Returns
        -------
        None
        """
        hour = str(hour)
        self.plot_wind_rose(
            self.wind_direction_per_hour[hour],
            self.wind_speed_per_hour[hour],
            bins=np.linspace(self.min_wind_speed, self.max_wind_speed, 6),
            title=f"Windrose of an average day. Hour {float(hour):05.2f}".replace(
                ".", ":"
            ),
            fig=fig,
        )
        plt.show()

    # TODO: Create tests
    def plot_average_day_wind_rose_all_hours(self):
        """Plot windroses for all hours of a day, in a grid like plot."""
        # Get days and hours
        days = list(self.surfaceDataDict.keys())
        hours = list(self.surfaceDataDict[days[0]].keys())

        # Make sure necessary data has been calculated
        if not all(
            [
                self.max_wind_speed,
                self.min_wind_speed,
                self.wind_speed_per_hour,
                self.wind_direction_per_hour,
            ]
        ):
            self.process_wind_speed_and_direction_data_for_average_day()

        # Figure settings
        windrose_side = 3  # inches
        vertical_padding_top = 1  # inches
        plot_padding = 0.18  # percentage
        nrows, ncols = self._find_two_closest_integer_factors(len(hours))
        vertical_plot_area_percentage = (
            nrows * windrose_side / (nrows * windrose_side + vertical_padding_top)
        )

        # Create figure
        fig = plt.figure()
        fig.set_size_inches(
            ncols * windrose_side, nrows * windrose_side + vertical_padding_top
        )
        bins = np.linspace(self.min_wind_speed, self.max_wind_speed, 6)
        width = (1 - 2 * plot_padding) * 1 / ncols
        height = vertical_plot_area_percentage * (1 - 2 * plot_padding) * 1 / nrows

        for k, hour in enumerate(hours):
            i, j = len(hours) // nrows - k // ncols, k % ncols  # Row count bottom up
            left = j * 1 / ncols + plot_padding / ncols
            bottom = vertical_plot_area_percentage * (
                (i - 2) / nrows + plot_padding / nrows
            )

            ax = self.plot_wind_rose(
                self.wind_direction_per_hour[hour],
                self.wind_speed_per_hour[hour],
                bins=bins,
                title=f"{float(hour):05.2f}".replace(".", ":"),
                fig=fig,
                rect=[left, bottom, width, height],
            )
            if k == 0:
                ax.legend(
                    loc="upper center",
                    bbox_to_anchor=(ncols / 2 + 0.8, 1.5),  # 0.8 i a magic number
                    fancybox=True,
                    shadow=True,
                    ncol=6,
                )
            else:
                ax.legend().set_visible(False)
            fig.add_axes(ax)

        fig.suptitle("Wind Roses", fontsize=20, x=0.5, y=1)
        plt.show()

    def animate_average_wind_rose(self, figsize=(8, 8), filename="wind_rose.gif"):
        """Animates the wind_rose of an average day. The inputs of a wind_rose are the location of the
        place where we want to analyse, (x,y,z). The data is ensembled by hour, which means, the windrose
        of a specific hour is generated by bringing together the data of all of the days available for that
        specific hour. It's possible to change the size of the gif using the parameter figsize, which is the
        height and width in inches.

        Parameters
        ----------
        figsize : array

        Returns
        -------
        Image : ipywidgets.widgets.widget_media.Image
        """
        days = list(self.surfaceDataDict.keys())
        hours = list(self.surfaceDataDict[days[0]].keys())

        if not all(
            [
                self.max_wind_speed,
                self.min_wind_speed,
                self.wind_speed_per_hour,
                self.wind_direction_per_hour,
            ]
        ):
            self.process_wind_speed_and_direction_data_for_average_day()

        metadata = dict(
            title="windrose",
            artist="windrose",
            comment="""Made with windrose
                http://www.github.com/scls19fr/windrose""",
        )
        writer = ImageWriter(fps=1, metadata=metadata)
        fig = plt.figure(facecolor="w", edgecolor="w", figsize=figsize)
        with writer.saving(fig, filename, 100):
            for hour in hours:
                self.plot_wind_rose(
                    self.wind_direction_per_hour[hour],
                    self.wind_speed_per_hour[hour],
                    bins=np.linspace(self.min_wind_speed, self.max_wind_speed, 6),
                    title=f"Windrose of an average day. Hour {float(hour):05.2f}".replace(
                        ".", ":"
                    ),
                    fig=fig,
                )
                writer.grab_frame()
                plt.clf()

        with open(filename, "rb") as file:
            image = file.read()

        fig_width, fig_height = plt.gcf().get_size_inches() * fig.dpi
        return widgets.Image(
            value=image,
            format="gif",
            width=fig_width,
            height=fig_height,
        )

    # TODO: Implement
    def animate_wind_gust_distribution_over_average_day(self):
        """Animation of how the wind gust distribution varies throughout the day."""
        ...

    # TODO: Create tests
    def animate_wind_profile_over_average_day(self):
        """Animation of how wind profile evolves throughout an average day."""
        # Gather animation data
        altitude_list = np.linspace(1495.155, 12000, 100)  # TODO: parametrize
        average_wind_profile_at_given_hour = {}
        for hour in list(self.pressureLevelDataDict.values())[0].keys():
            wind_speed_values_for_this_hour = []
            for dayDict in self.pressureLevelDataDict.values():
                try:
                    wind_speed_values_for_this_hour += [
                        dayDict[hour]["windSpeed"](altitude_list)
                    ]
                except KeyError:
                    # Some day does not have data for the desired hour (probably the last one)
                    # No need to worry, just average over the other days
                    pass
            average_wind_profile_at_given_hour[hour] = np.mean(
                wind_speed_values_for_this_hour, axis=0
            )

        # Create animation
        fig, ax = plt.subplots()
        # Initialize animation artists: curve and hour text
        (ln,) = plt.plot([], [], "r-")
        tx = plt.text(
            x=0.95,
            y=0.95,
            s="",
            verticalalignment="top",
            horizontalalignment="right",
            transform=ax.transAxes,
            fontsize=24,
        )
        # Define function to initialize animation
        def init():
            ax.set_xlim(0, 25)
            ax.set_ylim(altitude_list[0], altitude_list[-1])
            ax.set_xlabel("Wind Speed (m/s)")
            ax.set_ylabel("Altitude (m)")
            ax.set_title("Average Wind Profile")
            ax.grid(True)
            return ln, tx

        # Define function which sets each animation frame
        def update(frame):
            xdata = frame[1]
            ydata = altitude_list
            ln.set_data(xdata, ydata)
            tx.set_text(f"{float(frame[0]):05.2f}".replace(".", ":"))
            return ln, tx

        animation = FuncAnimation(
            fig,
            update,
            frames=average_wind_profile_at_given_hour.items(),
            interval=1000,
            init_func=init,
            blit=True,
        )
        plt.show()

    # Others
    # TODO: Addapt to new data format
    def wind_profile(self):
        windSpeed = []
        for idx in range(0, len(self.environments)):
            windSpeed.extend(self.environments[idx].windSpeed.source[:, 1])
        ax = WindAxes.from_ax()
        ax.pdf(windSpeed, Nbins=20)
        plt.show()

    def allInfo(self):
        print("Gust Information")
        print(f"Global Maximum wind gust: {self.maximum_wind_gust} m/s")
        print(f"Average maximum wind gust: {self.average_max_wind_gust} m/s")
        print("Temeprature Information")
        print(f"Global Maximum temperature: {self.record_max_temperature} ºC")
        print(f"Global Minimum temperature: {self.record_min_temperature} ºC")
        print(f"Average minimum temperture: {self.average_min_temperature} ºC")
        print(f"Average maximum temperature: {self.average_max_temperature} ºC")<|MERGE_RESOLUTION|>--- conflicted
+++ resolved
@@ -6,12 +6,8 @@
 from scipy import stats
 from matplotlib import pyplot as plt
 from matplotlib.animation import FuncAnimation, PillowWriter as ImageWriter
-<<<<<<< HEAD
 import matplotlib.ticker as mtick
 
-import netCDF4
-=======
->>>>>>> d82544d4
 from windrose import WindAxes, WindroseAxes
 import netCDF4
 from cftime import num2date
