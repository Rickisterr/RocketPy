--- conflicted
+++ resolved
@@ -1,11 +1,8 @@
-<<<<<<< HEAD
-=======
 """ The mathutils/function.py is a rocketpy module totally dedicated to function
 operations, including interpolation, extrapolation, integration, differentiation
 and more. This is a core class of our package, and should be maintained
 carefully as it may impact all the rest of the project.
 """
->>>>>>> f2be825e
 import warnings
 from inspect import signature
 from collections.abc import Iterable
@@ -78,18 +75,15 @@
         -------
         None
         """
-<<<<<<< HEAD
         inputs, outputs, interpolation, extrapolation = self._check_user_input(
             source, inputs, outputs, interpolation, extrapolation
         )
-=======
         # initialize variables to avoid errors when being called by other methods
         self.get_value_opt = None
         self.__polynomial_coefficients__ = None
         self.__akima_coefficients__ = None
         self.__spline_coefficients__ = None
 
->>>>>>> f2be825e
         # Set input and output
         if inputs is None:
             inputs = ["Scalar"]
@@ -215,7 +209,6 @@
             # Check to see if dimensions match incoming data set
             new_total_dim = len(source[0, :])
             old_total_dim = self.__dom_dim__ + self.__img_dim__
-<<<<<<< HEAD
 
             # If they don't, update default values or throw error
             if new_total_dim != old_total_dim:
@@ -223,19 +216,6 @@
                 self.__dom_dim__ = new_total_dim - 1
                 self.__inputs__ = self.__dom_dim__ * self.__inputs__
 
-=======
-            d_v = self.__inputs__ == ["Scalar"] and self.__outputs__ == ["Scalar"]
-            # If they don't, update default values or throw error
-            if new_total_dim != old_total_dim:
-                if d_v:
-                    # Update dimensions and inputs
-                    self.__dom_dim__ = new_total_dim - 1
-                    self.__inputs__ = self.__dom_dim__ * self.__inputs__
-                else:
-                    # User has made a mistake inputting inputs and outputs
-                    print("Error in input and output dimensions!")
-                    return None
->>>>>>> f2be825e
             # Do things if domDim is 1
             if self.__dom_dim__ == 1:
                 source = source[source[:, 0].argsort()]
@@ -1355,11 +1335,8 @@
         )
         z_min, z_max = z.min(), z.max()
         color_map = plt.cm.get_cmap(cmap)
-<<<<<<< HEAD
         norm = plt.Normalize(z_min, z_max)
 
-=======
->>>>>>> f2be825e
         # Plot function
         if disp_type == "surface":
             surf = axes.plot_surface(
