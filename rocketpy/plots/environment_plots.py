--- conflicted
+++ resolved
@@ -172,8 +172,6 @@
 
         return ax
 
-<<<<<<< HEAD
-=======
     def gravity_model(self):
         """Plots the gravity model graph that represents the gravitational
         acceleration as a function of height.
@@ -199,7 +197,6 @@
 
         return None
 
->>>>>>> 46725b96
     def atmospheric_model(self):
         """Plots all atmospheric model graphs available. This includes wind
         speed and wind direction, density and speed of sound, wind u and wind v,
