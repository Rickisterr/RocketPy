--- conflicted
+++ resolved
@@ -129,11 +129,7 @@
         pass
 
     @abstractmethod
-<<<<<<< HEAD
     def liquidHeight(self):
-=======
-    def evaluateUllageHeight(self):
->>>>>>> ad846300
         """
         Returns the height of the uilage as a function of time.
 
@@ -287,11 +283,7 @@
         mfr.setOutputs("Net Mass Flow Rate")
         return mfr
 
-<<<<<<< HEAD
     def liquidHeight(self):
-=======
-    def evaluateUllageHeight(self):
->>>>>>> ad846300
         liquid_vol = Function(lambda t: (self.initial_liquid_mass.getValue(t)
                 + self.liquid_mass_flow_rate_in.integral(0, t)
                 - self.liquid_mass_flow_rate_out.integral(0, t))
@@ -346,11 +338,7 @@
         mfr.setOutputs("Mass Flow Rate")
         return mfr
 
-<<<<<<< HEAD
     def liquidHeight(self):
-=======
-    def evaluateUllageHeight(self):
->>>>>>> ad846300
         return self.ullageHeight
 
     def liquidMass(self):
@@ -404,9 +392,6 @@
         return mfr
 
     def evaluateUllageHeight(self):
-<<<<<<< HEAD
-        return super().evaluateUllageHeight()
-=======
         liquid_volume = self.liquid_mass / self.liquid.density
         tank_vol = self.tank_vol.reverse()
         ullage_height = Function(lambda t: tank_vol.getValue(liquid_volume.getValue(t)))
@@ -414,5 +399,4 @@
         ullage_height.setOutputs("Ullage Height")
         return ullage_height
 
->>>>>>> ad846300
         
