--- conflicted
+++ resolved
@@ -208,7 +208,7 @@
         nozzle_position : int, float, optional
             Motor's nozzle outlet position in meters, in the motor's coordinate
             system. See :doc:`Postions and Coordinate Systems </user/positions>`
-            for details. Default is 0, in which case the origin of the 
+            for details. Default is 0, in which case the origin of the
             coordinate system is placed at the motor's nozzle outlet.
         reshape_thrust_curve : boolean, tuple, optional
             If False, the original thrust curve supplied is not altered. If a
@@ -956,15 +956,9 @@
             line is an entry of the list.
         description: list
             Description of the motor. All attributes are returned separated in
-<<<<<<< HEAD
             a list. E.g. "F32 24 124 5-10-15 .0377 .0695 RV" is return as
             ['F32', '24', '124', '5-10-15', '.0377', '.0695', 'RV']
         dataPoints: list
-=======
-            a list. E.g. "F32 24 124 5-10-15 .0377 .0695 RV\n" is return as
-            ['F32', '24', '124', '5-10-15', '.0377', '.0695', 'RV\n']
-        data_points: list
->>>>>>> b8b27a41
             List of all data points in file. Each data point is an entry in
             the returned list and written as a list of two entries.
         """
