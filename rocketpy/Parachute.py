__author__ = "Giovani Hidalgo Ceotto, Franz Masatoshi Yuri, Guilherme Fernandes Alves"
__copyright__ = "Copyright 20XX, RocketPy Team"
__license__ = "MIT"

import numpy as np

from .Function import Function

from .prints.parachute_prints import _ParachutePrints


class Parachute:
    """Keeps parachute information.

    Attributes
    ----------
    name : string
        Parachute name, such as drogue and main. Has no impact in
        simulation, as it is only used to display data in a more
        organized matter.
    CdS : float
        Drag coefficient times reference area for parachute. It is
        used to compute the drag force exerted on the parachute by
        the equation F = ((1/2)*rho*V^2)*CdS, that is, the drag
        force is the dynamic pressure computed on the parachute
        times its CdS coefficient. Has units of area and must be
        given in squared meters.
    trigger : function
        Function which defines if the parachute ejection system is
        to be triggered. It must take as input the freestream
<<<<<<< HEAD
        pressure in pascal and the state vector of the simulation, which
        is defined by [x, y, z, vx, vy, vz, e0, e1, e2, e3, wx, wy, wz].
        It will be called according to the sampling rate given next.
        It should return True if the parachute ejection system is
        to be triggered and False otherwise.
    sampling_rate : float
        Sampling rate in which the trigger function works. It is used to
        simulate the refresh rate of onboard sensors such as barometers.
        Default value is 100. Value must be given in hertz.
    lag : float
        Time between the parachute ejection system is triggered and the
        parachute is fully opened. During this time, the simulation will
        consider the rocket as flying without a parachute. Default value
        is 0. Must be given in seconds.
    noise_bias : float
        Mean value of the noise added to the pressure signal, which is
        passed to the trigger function. Unit is in pascal.
    noise_deviation : float
        Standard deviation of the noise added to the pressure signal,
        which is passed to the trigger function. Unit is in pascal.
    noise_corr : tuple, list
        Tuple with the correlation between noise and time.
    noise_signal : list
        List of (t, noise signal) corresponding to signal passed to
        trigger function. Completed after running a simulation.
    noisy_pressure_signal : list
        List of (t, noisy pressure signal) that is passed to the
        trigger function. Completed after running a simulation.
    clean_pressure_signal : list
        List of (t, clean pressure signal) corresponding to signal
        passed to trigger function. Completed after running a simulation.
    noise_signal_function : Function
        Function of noise_signal.
    noisy_pressure_signal_function : Function
        Function of noisy_pressure_signal.
    clean_pressure_signal_function : Function
        Function of clean_pressure_signal.
=======
        pressure in pascal, the height in meters (above ground level), and
        the state vector of the simulation, which is defined by
        [x, y, z, vx, vy, vz, e0, e1, e2, e3, wx, wy, wz].
        It will be called according to the sampling rate given next.
        It should return True if the parachute ejection system is
        to be triggered and False otherwise.
    samplingRate : float
        Sampling rate, in hertz, for the trigger function.
    lag : float
        Time, in seconds, between the parachute ejection system is triggered
        and the parachute is fully opened.
    noiseBias : float
        Mean value of the noise added to the pressure signal, which is
        passed to the trigger function. Unit is in pascal.
    noiseDeviation : float
        Standard deviation of the noise added to the pressure signal,
        which is passed to the trigger function. Unit is in pascal.
    noiseCorr : tuple, list
        Tuple with the correlation between noise and time.
    noiseSignal : list
        List of (t, noise signal) corresponding to signal passed to
        trigger function. Completed after running a simulation.
    noisyPressureSignal : list
        List of (t, noisy pressure signal) that is passed to the
        trigger function. Completed after running a simulation.
    cleanPressureSignal : list
        List of (t, clean pressure signal) corresponding to signal passed to
        trigger function. Completed after running a simulation.
    noiseSignalFunction : Function
        Function of noiseSignal.
    noisyPressureSignalFunction : Function
        Function of noisyPressureSignal.
    cleanPressureSignalFunction : Function
        Function of cleanPressureSignal.
>>>>>>> 939f2bab
    """

    def __init__(
        self,
        name,
        CdS,
        trigger,
<<<<<<< HEAD
        sampling_rate,
=======
        samplingRate,
>>>>>>> 939f2bab
        lag,
        noise=(0, 0, 0),
    ):
        """Initializes Parachute class.

        Parameters
        ----------
        name : string
            Parachute name, such as drogue and main. Has no impact in
            simulation, as it is only used to display data in a more
            organized matter.
        CdS : float
<<<<<<< HEAD
            CdS of the parachute.
        trigger : function
            Trigger function.
        sampling_rate : float
            Sampling rate, in hertz, for the Trigger function.
        lag : float
            Time, in seconds, between the parachute ejection system is triggered
            and the parachute is fully opened.
=======
            Drag coefficient times reference area of the parachute.
        trigger : function, float, string
            Function which defines if the parachute ejection system is
            to be triggered. It must take as input the freestream
            pressure in pascal, the height in meters (above ground level), and
            the state vector of the simulation, which is defined by
            [x, y, z, vx, vy, vz, e0, e1, e2, e3, wx, wy, wz].
            It will be called according to the sampling rate given next.
            It should return True if the parachute ejection system is
            to be triggered and False otherwise.
        samplingRate : float
            Sampling rate in which the parachute trigger will be checked at.
            It is used to simulate the refresh rate of onboard sensors such
            as barometers. Default value is 100. Value must be given in hertz.
        lag : float
            Time between the parachute ejection system is triggered and the
            parachute is fully opened. During this time, the simulation will
            consider the rocket as flying without a parachute. Default value
            is 0. Must be given in seconds.
>>>>>>> 939f2bab
        noise : tuple, list, optional
            List in the format (mean, standard deviation, time-correlation).
            The values are used to add noise to the pressure signal which is
            passed to the trigger function. Default value is (0, 0, 0). Units
            are in pascal.
        Returns
        -------
        None
        """
        self.name = name
        self.CdS = CdS
        self.trigger = trigger
<<<<<<< HEAD
        self.sampling_rate = sampling_rate
=======
        self.samplingRate = samplingRate
>>>>>>> 939f2bab
        self.lag = lag
        self.noise_signal = [[-1e-6, np.random.normal(noise[0], noise[1])]]
        self.noisy_pressure_signal = []
        self.clean_pressure_signal = []
        self.noise_bias = noise[0]
        self.noise_deviation = noise[1]
        self.noise_corr = (noise[2], (1 - noise[2] ** 2) ** 0.5)
        self.clean_pressure_signal_function = Function(0)
        self.noisy_pressure_signal_function = Function(0)
        self.noise_signal_function = Function(0)

        alpha, beta = self.noise_corr
        self.noise_function = lambda: alpha * self.noise_signal[-1][
            1
        ] + beta * np.random.normal(noise[0], noise[1])

        self.prints = _ParachutePrints(self)

        # evaluate the trigger
        if callable(trigger):
            self.trigger = trigger
        elif isinstance(trigger, (int, float)):
            # trigger is interpreted as the absolute height at which the parachute will be ejected
            def triggerfunc(p, h, y):
                # p = pressure considering parachute noise signal
                # h = height above ground level considering parachute noise signal
                # y = [x, y, z, vx, vy, vz, e0, e1, e2, e3, w1, w2, w3]
                return True if y[5] < 0 and h < trigger else False

            self.trigger = triggerfunc

        elif trigger == "apogee":
            # trigger for apogee
            def triggerfunc(p, h, y):
                # p = pressure considering parachute noise signal
                # h = height above ground level considering parachute noise signal
                # y = [x, y, z, vx, vy, vz, e0, e1, e2, e3, w1, w2, w3]
                return True if y[5] < 0 else False

            self.trigger = triggerfunc

        return None

    def __str__(self):
        """Returns a string representation of the Parachute class.
        Parameters
        ----------
        None

        Returns
        -------
        string
            String representation of Parachute class. It is human readable.
        """
        return "Parachute {} with a CdS of {:.4f} m2".format(
            self.name.title(),
            self.CdS,
        )

    def info(self):
        self.prints.all()

        return None

    def allinfo(self):
        self.info()
        # self.plots.all() # Parachutes still doesn't have plots

        return None<|MERGE_RESOLUTION|>--- conflicted
+++ resolved
@@ -28,45 +28,6 @@
     trigger : function
         Function which defines if the parachute ejection system is
         to be triggered. It must take as input the freestream
-<<<<<<< HEAD
-        pressure in pascal and the state vector of the simulation, which
-        is defined by [x, y, z, vx, vy, vz, e0, e1, e2, e3, wx, wy, wz].
-        It will be called according to the sampling rate given next.
-        It should return True if the parachute ejection system is
-        to be triggered and False otherwise.
-    sampling_rate : float
-        Sampling rate in which the trigger function works. It is used to
-        simulate the refresh rate of onboard sensors such as barometers.
-        Default value is 100. Value must be given in hertz.
-    lag : float
-        Time between the parachute ejection system is triggered and the
-        parachute is fully opened. During this time, the simulation will
-        consider the rocket as flying without a parachute. Default value
-        is 0. Must be given in seconds.
-    noise_bias : float
-        Mean value of the noise added to the pressure signal, which is
-        passed to the trigger function. Unit is in pascal.
-    noise_deviation : float
-        Standard deviation of the noise added to the pressure signal,
-        which is passed to the trigger function. Unit is in pascal.
-    noise_corr : tuple, list
-        Tuple with the correlation between noise and time.
-    noise_signal : list
-        List of (t, noise signal) corresponding to signal passed to
-        trigger function. Completed after running a simulation.
-    noisy_pressure_signal : list
-        List of (t, noisy pressure signal) that is passed to the
-        trigger function. Completed after running a simulation.
-    clean_pressure_signal : list
-        List of (t, clean pressure signal) corresponding to signal
-        passed to trigger function. Completed after running a simulation.
-    noise_signal_function : Function
-        Function of noise_signal.
-    noisy_pressure_signal_function : Function
-        Function of noisy_pressure_signal.
-    clean_pressure_signal_function : Function
-        Function of clean_pressure_signal.
-=======
         pressure in pascal, the height in meters (above ground level), and
         the state vector of the simulation, which is defined by
         [x, y, z, vx, vy, vz, e0, e1, e2, e3, wx, wy, wz].
@@ -101,7 +62,6 @@
         Function of noisyPressureSignal.
     cleanPressureSignalFunction : Function
         Function of cleanPressureSignal.
->>>>>>> 939f2bab
     """
 
     def __init__(
@@ -109,11 +69,7 @@
         name,
         CdS,
         trigger,
-<<<<<<< HEAD
-        sampling_rate,
-=======
         samplingRate,
->>>>>>> 939f2bab
         lag,
         noise=(0, 0, 0),
     ):
@@ -126,16 +82,6 @@
             simulation, as it is only used to display data in a more
             organized matter.
         CdS : float
-<<<<<<< HEAD
-            CdS of the parachute.
-        trigger : function
-            Trigger function.
-        sampling_rate : float
-            Sampling rate, in hertz, for the Trigger function.
-        lag : float
-            Time, in seconds, between the parachute ejection system is triggered
-            and the parachute is fully opened.
-=======
             Drag coefficient times reference area of the parachute.
         trigger : function, float, string
             Function which defines if the parachute ejection system is
@@ -155,7 +101,6 @@
             parachute is fully opened. During this time, the simulation will
             consider the rocket as flying without a parachute. Default value
             is 0. Must be given in seconds.
->>>>>>> 939f2bab
         noise : tuple, list, optional
             List in the format (mean, standard deviation, time-correlation).
             The values are used to add noise to the pressure signal which is
@@ -168,11 +113,7 @@
         self.name = name
         self.CdS = CdS
         self.trigger = trigger
-<<<<<<< HEAD
-        self.sampling_rate = sampling_rate
-=======
         self.samplingRate = samplingRate
->>>>>>> 939f2bab
         self.lag = lag
         self.noise_signal = [[-1e-6, np.random.normal(noise[0], noise[1])]]
         self.noisy_pressure_signal = []
