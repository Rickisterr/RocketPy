--- conflicted
+++ resolved
@@ -1,21 +1,9 @@
-<<<<<<< HEAD
-# In this file we define functions that are used in the rocketpy package.
-# Note that these functions can not depend on any other rocketpy module.
-# If they depend on another module, they should be moved to that module or to
-# the utilities module.
-
-_NOT_FOUND = object()
-
-import math
-
-import numpy as np
-from matplotlib.patches import Ellipse
-=======
 import importlib
 import importlib.metadata
 import re
 from bisect import bisect_left
 
+import numpy as np
 import pytz
 from cftime import num2pydate
 from packaging import version as packaging_version
@@ -24,7 +12,6 @@
 
 # Mapping of module name and the name of the package that should be installed
 INSTALL_MAPPING = {"IPython": "ipython"}
->>>>>>> 46725b96
 
 
 class cached_property:
@@ -51,7 +38,81 @@
         return val
 
 
-<<<<<<< HEAD
+def tuple_handler(value):
+    """Transforms the input value into a tuple that
+    represents a range. If the input is an input or float,
+    the output is a tuple from zero to the input value. If
+    the input is a tuple or list, the output is a tuple with
+    the same range.
+
+    Parameters
+    ----------
+    value : int, float, tuple, list
+        Input value.
+
+    Returns
+    -------
+    tuple
+        Tuple that represents the inputted range.
+    """
+    if isinstance(value, (int, float)):
+        return (0, value)
+    elif isinstance(value, (list, tuple)):
+        if len(value) == 1:
+            return (0, value[0])
+        elif len(value) == 2:
+            return tuple(value)
+        else:
+            raise ValueError("value must be a list or tuple of length 1 or 2.")
+
+
+def bilinear_interpolation(x, y, x1, x2, y1, y2, z11, z12, z21, z22):
+    """Bilinear interpolation. It considers the values of the four points
+    around the point to be interpolated and returns the interpolated value.
+    Made with a lot of help from GitHub Copilot.
+
+    Parameters
+    ----------
+    x : float
+        x coordinate to which the value will be interpolated.
+    y : float
+        y coordinate to which the value will be interpolated.
+    x1 : float
+        x coordinate of the first point.
+    x2 : float
+        x coordinate of the second point.
+    y1 : float
+        y coordinate of the first point.
+    y2 : float
+        y coordinate of the second point.
+    z11 : float
+        Value at the first point.
+    z12 : float
+        Value at the second point.
+    z21 : float
+        Value at the third point.
+    z22 : float
+        Value at the fourth point.
+
+    Returns
+    -------
+    float
+        Interpolated value.
+
+    Examples
+    --------
+    >>> from rocketpy.tools import bilinear_interpolation
+    >>> bilinear_interpolation(0.5, 0.5, 0, 1, 0, 1, 0, 1, 1, 0)
+    0.5
+    """
+    return (
+        z11 * (x2 - x) * (y2 - y)
+        + z21 * (x - x1) * (y2 - y)
+        + z12 * (x2 - x) * (y - y1)
+        + z22 * (x - x1) * (y - y1)
+    ) / ((x2 - x1) * (y2 - y1))
+
+
 def get_distribution(distribution_function_name):
     """Sets the distribution function to be used in the dispersion analysis.
 
@@ -103,40 +164,6 @@
 def Haversine(lat0, lon0, lat1, lon1, eRadius=6.3781e6):
     """Returns the distance between two points in meters.
     The points are defined by their latitude and longitude coordinates.
-=======
-def tuple_handler(value):
-    """Transforms the input value into a tuple that
-    represents a range. If the input is an input or float,
-    the output is a tuple from zero to the input value. If
-    the input is a tuple or list, the output is a tuple with
-    the same range.
-
-    Parameters
-    ----------
-    value : int, float, tuple, list
-        Input value.
-
-    Returns
-    -------
-    tuple
-        Tuple that represents the inputted range.
-    """
-    if isinstance(value, (int, float)):
-        return (0, value)
-    elif isinstance(value, (list, tuple)):
-        if len(value) == 1:
-            return (0, value[0])
-        elif len(value) == 2:
-            return tuple(value)
-        else:
-            raise ValueError("value must be a list or tuple of length 1 or 2.")
-
-
-def bilinear_interpolation(x, y, x1, x2, y1, y2, z11, z12, z21, z22):
-    """Bilinear interpolation. It considers the values of the four points
-    around the point to be interpolated and returns the interpolated value.
-    Made with a lot of help from GitHub Copilot.
->>>>>>> 46725b96
 
     Parameters
     ----------
@@ -399,7 +426,6 @@
         List of lists of tuples containing the latitude and longitude of each
         point in each ellipse.
     """
-<<<<<<< HEAD
     outputs = [None] * len(ellipses)
 
     for index, ell in enumerate(ellipses):
@@ -434,7 +460,145 @@
 
         outputs[index] = lat_lon_points
     return outputs
-=======
+
+
+def find_two_closest_integers(number):
+    """Find the two closest integer factors of a number.
+
+    Parameters
+    ----------
+    number: int
+
+    Returns
+    -------
+    tuple
+        Two closest integer factors of the number.
+
+    Examples
+    --------
+    >>> from rocketpy.tools import find_two_closest_integers
+    >>> find_two_closest_integers(10)
+    (2, 5)
+    >>> find_two_closest_integers(12)
+    (3, 4)
+    >>> find_two_closest_integers(13)
+    (1, 13)
+    >>> find_two_closest_integers(150)
+    (10, 15)
+    """
+    number_sqrt = number**0.5
+    if isinstance(number_sqrt, int):
+        return number_sqrt, number_sqrt
+    else:
+        guess = int(number_sqrt)
+        while True:
+            if number % guess == 0:
+                return guess, number // guess
+            else:
+                guess -= 1
+
+
+def time_num_to_date_string(time_num, units, timezone, calendar="gregorian"):
+    """Convert time number (usually hours before a certain date) into two
+    strings: one for the date (example: 2022.04.31) and one for the hour
+    (example: 14). See cftime.num2date for details on units and calendar.
+    Automatically converts time number from UTC to local timezone based on
+    lat, lon coordinates. This function was created originally for the
+    EnvironmentAnalysis class.
+
+    Parameters
+    ----------
+    time_num : float
+        Time number to be converted.
+    units : str
+        Units of the time number. See cftime.num2date for details.
+    timezone : pytz.timezone
+        Timezone to which the time number will be converted. See
+        pytz.timezone for details.
+    calendar : str, optional
+        Calendar to be used. See cftime.num2date for details.
+
+    Returns
+    -------
+    date_string : str
+        Date string.
+    hour_string : str
+        Hour string.
+    date_time : datetime.datetime
+        Datetime object.
+    """
+    date_time_utc = num2pydate(time_num, units, calendar=calendar)
+    date_time_utc = date_time_utc.replace(tzinfo=pytz.UTC)
+    date_time = date_time_utc.astimezone(timezone)
+    date_string = f"{date_time.year}.{date_time.month}.{date_time.day}"
+    hour_string = f"{date_time.hour}"
+    return date_string, hour_string, date_time
+
+
+def geopotential_to_height_asl(geopotential, radius=63781370, g=9.80665):
+    """Compute height above sea level from geopotential.
+
+    Source: https://en.wikipedia.org/wiki/Geopotential
+
+    Parameters
+    ----------
+    geopotential : float
+        Geopotential in m^2/s^2. It is the geopotential value at a given
+        pressure level, to be converted to height above sea level.
+    radius : float, optional
+        Earth radius in m. Default is 63781370 m.
+    g : float, optional
+        Gravity acceleration in m/s^2. Default is 9.80665 m/s^2.
+
+    Returns
+    -------
+    geopotential_to_height_asl : float
+        Height above sea level in m
+
+    Examples
+    --------
+    >>> from rocketpy.tools import geopotential_to_height_asl
+    >>> geopotential_to_height_asl(0)
+    0.0
+    >>> geopotential_to_height_asl(100000)
+    10198.792680243916
+    >>> geopotential_to_height_asl(200000)
+    20400.84750449947
+    """
+    geopotential_height = geopotential / g
+    return radius * geopotential_height / (radius - geopotential_height)
+
+
+def geopotential_to_height_agl(geopotential, elevation, radius=63781370, g=9.80665):
+    """Compute height above ground level from geopotential and elevation.
+
+    Parameters
+    ----------
+    geopotential : float
+        Geopotential in m^2/s^2. It is the geopotential value at a given
+        pressure level, to be converted to height above ground level.
+    elevation : float
+        Surface elevation in m
+    radius : float, optional
+        Earth radius in m. Default is 63781370 m.
+    g : float, optional
+        Gravity acceleration in m/s^2. Default is 9.80665 m/s^2.
+
+    Returns
+    -------
+    height_above_ground_level : float
+        Height above ground level in m
+
+    Examples
+    --------
+    >>> from rocketpy.tools import geopotential_to_height_agl
+    >>> geopotential_to_height_agl(0, 0)
+    0.0
+    >>> geopotential_to_height_agl(100000, 0)
+    10198.792680243916
+    >>> geopotential_to_height_agl(100000, 1000)
+    9198.792680243916
+    """
     return geopotential_to_height_asl(geopotential, radius, g) - elevation
 
 
@@ -574,5 +738,4 @@
     if results.failed < 1:
         print(f"All the {results.attempted} tests passed!")
     else:
-        print(f"{results.failed} out of {results.attempted} tests failed.")
->>>>>>> 46725b96
+        print(f"{results.failed} out of {results.attempted} tests failed.")